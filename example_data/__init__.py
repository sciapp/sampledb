--- conflicted
+++ resolved
@@ -40,11 +40,7 @@
         user = User.query.get(user_id)
         assert user is not None
         flask_login.login_user(user)
-<<<<<<< HEAD
         return flask.redirect(flask.url_for('frontend.objects', q="created after 2015-01-01 or (mass > 1mg and mass < 15mg)", advanced="on"))
-=======
-        return flask.redirect(flask.url_for('frontend.object', object_id=1, mode='upgrade'))
->>>>>>> 31977e4e
 
     sampledb.login_manager.login_view = 'autologin'
 
