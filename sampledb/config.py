# coding: utf-8
"""
Basic configuration for SampleDB

This configuration is the pure base, representing defaults. These values may be altered or expanded in several ways:
- For tests, the configuration is modified in tests/conftest.py.
- For local, interactive testing and demonstrations, the configuration is modified in demo.py.
- environment variables starting with the prefix SAMPLEDB_ will further override any hardcoded configuration data.
"""

import base64
import io
import json
import os
import requests
import typing
import sys
import sqlalchemy
from PIL import Image

from .utils import generate_secret_key, load_environment_configuration, ansi_color


REQUIRED_CONFIG_KEYS: typing.Set[str] = {
    'SQLALCHEMY_DATABASE_URI',
    'MAIL_SERVER',
    'MAIL_SENDER',
    'CONTACT_EMAIL',
}

LDAP_REQUIRED_CONFIG_KEYS: typing.Set[str] = {
    'LDAP_NAME',
    'LDAP_SERVER',
    'LDAP_USER_BASE_DN',
    'LDAP_UID_FILTER',
    'LDAP_NAME_ATTRIBUTE',
    'LDAP_MAIL_ATTRIBUTE',
    'LDAP_OBJECT_DEF',
}


def use_environment_configuration(env_prefix):
    """
    Uses configuration data from environment variables with a given prefix by setting the config modules variables.
    """
    config = load_environment_configuration(env_prefix)
    for name, value in config.items():
        globals()[name] = value


def check_config(
        config: typing.Mapping[str, typing.Any]
) -> typing.Dict[str, typing.Any]:
    """
    Check whether all neccessary configuration values are set.

    Print a warning if missing values will lead to reduced functionality.
    Exit if missing values will prevent SampleDB from working correctly.

    :param config: the config mapping
    """
    defined_config_keys = {
        key
        for key, value in config.items()
        if value is not None
    }

    show_config_info = False
    can_run = True

    internal_config = {}

    missing_config_keys = REQUIRED_CONFIG_KEYS - defined_config_keys

    if missing_config_keys:
        print(
            ansi_color(
                'Missing required configuration values:\n -' +
                '\n - '.join(missing_config_keys) +
                '\n',
                color=31
            ),
            file=sys.stderr
        )
        can_run = False
        show_config_info = True

    missing_config_keys = LDAP_REQUIRED_CONFIG_KEYS - defined_config_keys
    if missing_config_keys:
        print(
            'LDAP authentication will be disabled, because the following '
            'configuration values are missing:\n -',
            '\n - '.join(missing_config_keys),
            '\n',
            file=sys.stderr
        )
        show_config_info = True

    if 'JUPYTERHUB_URL' not in defined_config_keys and 'JUPYTERHUB_TEMPLATES_URL' not in defined_config_keys:
        print(
            'JupyterHub integration will be disabled, because none of following '
            'configuration values are defined:\n -',
            '\n - '.join(['JUPYTERHUB_URL', 'JUPYTERHUB_TEMPLATES_URL']),
            '\n',
            file=sys.stderr
        )
        show_config_info = True

    if 'DATAVERSE_URL' not in defined_config_keys:
        print(
            'Dataverse export will be disabled, because the configuration '
            'value DATAVERSE_URL is missing.\n'
            '\n',
            file=sys.stderr
        )
        show_config_info = True

    admin_password_set = 'ADMIN_PASSWORD' in defined_config_keys
    admin_username_set = 'ADMIN_USERNAME' in defined_config_keys
    admin_email_set = 'ADMIN_EMAIL' in defined_config_keys
    if admin_password_set or admin_username_set or admin_email_set:
        if not admin_password_set:
            if admin_username_set and admin_email_set:
                print(
                    'ADMIN_USERNAME and ADMIN_EMAIL are set, but '
                    'ADMIN_PASSWORD is missing. No admin user will be created.'
                    '\n',
                    file=sys.stderr
                )
            elif admin_username_set:
                print(
                    'ADMIN_USERNAME is set, but ADMIN_PASSWORD is missing. No '
                    'admin user will be created.'
                    '\n',
                    file=sys.stderr
                )
            elif admin_email_set:
                print(
                    'ADMIN_EMAIL is set, but ADMIN_PASSWORD is missing. No '
                    'admin user will be created.'
                    '\n',
                    file=sys.stderr
                )
        elif config['ADMIN_PASSWORD'] == '':
            print(
                'ADMIN_PASSWORD is an empty string. No admin user will be '
                'created.'
                '\n',
                file=sys.stderr
            )
        elif len(config['ADMIN_PASSWORD']) < 8:
            print(
                'ADMIN_PASSWORD is too short. No admin user will be created.'
                '\n',
                file=sys.stderr
            )
        elif can_run:
            engine = sqlalchemy.create_engine(config['SQLALCHEMY_DATABASE_URI'])
            user_table_exists = bool(engine.execute(
                "SELECT * "
                "FROM information_schema.columns "
                "WHERE table_name = 'users'"
            ).fetchall())
            if user_table_exists:
                users_exist = bool(engine.execute(
                    "SELECT * FROM users"
                ).fetchall())
            else:
                users_exist = False
            if users_exist:
                print(
                    'ADMIN_PASSWORD is set, but there already are users in '
                    'the database. No admin user will be created.'
                    '\n',
                    file=sys.stderr
                )
            else:
                admin_username = config.get('ADMIN_USERNAME', 'admin').lower()
                admin_email = config.get('ADMIN_EMAIL', config['CONTACT_EMAIL']).lower()
                print(
                    'A new admin user with the username "{}", the email '
                    'address "{}" and the given ADMIN_PASSWORD will be '
                    'created.'
                    '\n'.format(admin_username, admin_email),
                    file=sys.stderr
                )
                internal_config['ADMIN_INFO'] = (
                    admin_username, admin_email, config['ADMIN_PASSWORD']
                )
                if config['ADMIN_PASSWORD'] == 'password':
                    print(
                        ansi_color(
                            'You are using the default ADMIN_PASSWORD from the '
                            'SampleDB documentation. Please sign in and change your '
                            'password before making this SampleDB instance available '
                            'to other users.'
                            '\n',
                            color=33
                        ),
                        file=sys.stderr
                    )

        show_config_info = True

    if config['PDFEXPORT_LOGO_URL'] is not None:
        logo_url = config['PDFEXPORT_LOGO_URL']
        logo_image = None
        if logo_url.startswith('file://'):
            logo_path = logo_url[7:]
            try:
                logo_path = os.path.abspath(logo_path)
                _, logo_extension = os.path.splitext(logo_path)
                if logo_extension.lower() in ('.png', '.jpg', '.jpeg'):
                    logo_image = Image.open(logo_path)
                else:
                    print(
                        ansi_color(
                            f'Unsupported logo file format: {logo_extension}\n',
                            color=33
                        ),
                        file=sys.stderr
                    )
            except Exception:
                print(
                    ansi_color(
                        f'Unable to read logo file at: {logo_path}\n',
                        color=33
                    ),
                    file=sys.stderr
                )
        elif logo_url.startswith('http://') or logo_url.startswith('https://'):
            try:
                r = requests.get(logo_url, timeout=5)
                if r.status_code != 200:
                    print(
                        ansi_color(
                            f'Unable to read logo from: {logo_url}. Got status code: {r.status_code}\n',
                            color=33
                        ),
                        file=sys.stderr
                    )
                else:
                    logo_file = io.BytesIO(r.content)
                    logo_image = Image.open(logo_file)
            except Exception:
                print(
                    ansi_color(
                        f'Unable to read logo from: {logo_url}\n',
                        color=33
                    ),
                    file=sys.stderr
                )
        else:
            print(
                ansi_color(
                    f'Unable to read logo from: {logo_url}. The following URL schemes are supported: file, http, https.\n',
                    color=33
                ),
                file=sys.stderr
            )
        if logo_image:
            try:
                logo_width, logo_height = logo_image.size
                internal_config['PDFEXPORT_LOGO_ASPECT_RATIO'] = logo_width / logo_height
                logo_image = logo_image.convert('RGBA')
                background_image = Image.new('RGBA', logo_image.size, 'white')
                logo_image = Image.alpha_composite(background_image, logo_image)
                logo_file = io.BytesIO()
                logo_image.save(logo_file, "png")
                logo_png_data = logo_file.getvalue()
                logo_data_uri = 'data:image/png;base64,' + base64.b64encode(logo_png_data).decode('utf-8')
                internal_config['PDFEXPORT_LOGO_URL'] = logo_data_uri
            except Exception:
                print(
                    ansi_color(
                        f'Unable to read logo from: {logo_url}\n',
                        color=33
                    ),
                    file=sys.stderr
                )

    try:
        os.makedirs(config['FILE_STORAGE_PATH'], exist_ok=True)
        test_file_path = os.path.join(config['FILE_STORAGE_PATH'], '.exists')
        if os.path.exists(test_file_path):
            os.remove(test_file_path)
        open(test_file_path, 'a').close()
    except Exception:
        print(
            ansi_color(
                'Failed to write to the directory given as FILE_STORAGE_PATH.\n',
                color=31
            ),
            file=sys.stderr
        )
        can_run = False
        show_config_info = True

    if not isinstance(config['INVITATION_TIME_LIMIT'], int) or config['INVITATION_TIME_LIMIT'] <= 0:
        print(
            ansi_color(
                f'Expected INVITATION_TIME_LIMIT to be a positive integer, but got {config["INVITATION_TIME_LIMIT"]!r}\n',
                color=31
            ),
            file=sys.stderr
        )
        can_run = False
        show_config_info = True

    if not isinstance(config['EXTRA_USER_FIELDS'], dict):
        print(
            ansi_color(
                f'Expected EXTRA_USER_FIELDS to be a dictionary, but got {config["EXTRA_USER_FIELDS"]!r}\n',
                color=31
            ),
            file=sys.stderr
        )
        can_run = False
        show_config_info = True
    elif any(
            not isinstance(value, dict) or
            set(value.keys()) - {'name', 'placeholder'} or
            not isinstance(value.get('name', ''), (dict, str)) or
            not isinstance(value.get('placeholder', ''), (dict, str))
            for key, value in config['EXTRA_USER_FIELDS'].items()
    ):
        print(
            ansi_color(
                'Invalid EXTRA_USER_FIELDS.\n',
                color=31
            ),
            file=sys.stderr
        )
        can_run = False
        show_config_info = True

    if show_config_info:
        print(
            'For more information on setting SampleDB configuration, see: '
            'https://scientific-it-systems.iffgit.fz-juelich.de/SampleDB/'
            'administrator_guide/configuration.html',
            file=sys.stderr
        )

    if not can_run:
        exit(1)

    return internal_config


# prefix for all routes (used by run script)
SERVER_PATH = '/'

# whether to use CSRF protection
# see: https://flask-wtf.readthedocs.io/en/stable/config.html
CSRF_ENABLED = True

# secret key for Flask, wtforms and more
# see: http://flask.pocoo.org/docs/1.0/config/#SECRET_KEY
# automatically generated default, but should be replaced using environment variable SAMPLEDB_SECRET_KEY
SECRET_KEY = generate_secret_key(num_bits=256)

# whether or not SQLAlchemy should track modifications
# see: http://flask-sqlalchemy.pocoo.org/2.3/config/
# deprecated and should stay disabled, as we manually add modified objects
SQLALCHEMY_TRACK_MODIFICATIONS = False

# LDAP settings
LDAP_NAME = None
LDAP_SERVER = None
LDAP_USER_BASE_DN = None
LDAP_UID_FILTER = None
LDAP_NAME_ATTRIBUTE = None
LDAP_MAIL_ATTRIBUTE = None
LDAP_OBJECT_DEF = None
# LDAP credentials, may both be None if anonymous access is enabled
LDAP_USER_DN = None
LDAP_PASSWORD = None

# email settings
MAIL_SERVER = None
MAIL_SENDER = None
CONTACT_EMAIL = None

# branding and legal info
SERVICE_NAME = 'SampleDB'
SERVICE_DESCRIPTION = {
    'en': SERVICE_NAME + ' is a database for sample and measurement metadata developed at PGI and JCNS.',
    'de': SERVICE_NAME + ' ist eine Datenbank für Proben- und Messungsmetadaten entwickelt am PGI und JCNS.'
}
SERVICE_IMPRINT = None
SERVICE_PRIVACY_POLICY = None
SAMPLEDB_HELP_URL = 'https://scientific-it-systems.iffgit.fz-juelich.de/SampleDB/#documentation'

# location for storing files
# in this directory, per-action subdirectories will be created, containing
# per-object subdirectories, containing the actual files
FILE_STORAGE_PATH = '/tmp/sampledb/'

# a map of file extensions and the MIME types they should be handled as
# this is used to determine which user uploaded files should be served as
# images (those with an image/ MIME type) in the object view and which support
# a preview.
# files with extensions not listed here only support being downloaded.
MIME_TYPES = {
    '.txt': 'text/plain',
    '.png': 'image/png',
    '.jpg': 'image/jpeg',
    '.pdf': 'application/pdf'
}

# JupyterHub settings
JUPYTERHUB_NAME = 'JupyterHub'
JUPYTERHUB_URL = None
JUPYTERHUB_TEMPLATES_URL = None

# Dataverse settings
DATAVERSE_NAME = 'Dataverse'
DATAVERSE_URL = None
DATAVERSE_ROOT_IDS = ':root'

# PDF export settings
PDFEXPORT_LOGO_URL = None
PDFEXPORT_LOGO_ALIGNMENT = 'right'

# CSRF token time limit
# users may take a long time to fill out a form during an experiment
WTF_CSRF_TIME_LIMIT = 12 * 60 * 60

# invitation link time limit
INVITATION_TIME_LIMIT = 7 * 24 * 60 * 60

# other settings
ONLY_ADMINS_CAN_MANAGE_LOCATIONS = False
ONLY_ADMINS_CAN_CREATE_GROUPS = False
ONLY_ADMINS_CAN_DELETE_GROUPS = False
ONLY_ADMINS_CAN_CREATE_PROJECTS = False

DISABLE_USE_IN_MEASUREMENT = False

DISABLE_SUBPROJECTS = False

LOAD_OBJECTS_IN_BACKGROUND = False

ENFORCE_SPLIT_NAMES = False

BUILD_TRANSLATIONS = True
PYBABEL_PATH = 'pybabel'

EXTRA_USER_FIELDS = {}

SHOW_PREVIEW_WARNING = False

<<<<<<< HEAD
DISABLE_INLINE_EDIT = False
=======
SHOW_OBJECT_TITLE = False

HIDE_OBJECT_TYPE_AND_ID_ON_OBJECT_PAGE = False
>>>>>>> f9d7cb6b

# environment variables override these values
use_environment_configuration(env_prefix='SAMPLEDB_')

# convert INVITATION_TIME_LIMIT in case it was set as a string
try:
    INVITATION_TIME_LIMIT = int(INVITATION_TIME_LIMIT)
except ValueError:
    pass

# parse values as integers
for config_name in {'MAX_CONTENT_LENGTH', }:
    value = globals().get(config_name)
    if isinstance(value, str):
        try:
            globals()[config_name] = int(value)
        except Exception:
            pass

# parse values as json
for config_name in {'SERVICE_DESCRIPTION', 'EXTRA_USER_FIELDS'}:
    value = globals().get(config_name)
    if isinstance(value, str) and value.startswith('{'):
        try:
            globals()[config_name] = json.loads(value)
        except Exception:
            pass

# parse boolean values
for config_name in {
    'ONLY_ADMINS_CAN_MANAGE_LOCATIONS',
    'ONLY_ADMINS_CAN_CREATE_GROUPS',
    'ONLY_ADMINS_CAN_DELETE_GROUPS',
    'ONLY_ADMINS_CAN_CREATE_PROJECTS',
    'DISABLE_USE_IN_MEASUREMENT',
    'DISABLE_SUBPROJECTS',
    'LOAD_OBJECTS_IN_BACKGROUND',
    'ENFORCE_SPLIT_NAMES',
    'BUILD_TRANSLATIONS',
    'SHOW_PREVIEW_WARNING',
    'SHOW_OBJECT_TITLE',
    'HIDE_OBJECT_TYPE_AND_ID_ON_OBJECT_PAGE',
}:
    value = globals().get(config_name)
    if isinstance(value, str):
        globals()[config_name] = value.lower() not in {'', 'false', 'no', 'off', '0'}<|MERGE_RESOLUTION|>--- conflicted
+++ resolved
@@ -451,13 +451,11 @@
 
 SHOW_PREVIEW_WARNING = False
 
-<<<<<<< HEAD
 DISABLE_INLINE_EDIT = False
-=======
+
 SHOW_OBJECT_TITLE = False
 
 HIDE_OBJECT_TYPE_AND_ID_ON_OBJECT_PAGE = False
->>>>>>> f9d7cb6b
 
 # environment variables override these values
 use_environment_configuration(env_prefix='SAMPLEDB_')
