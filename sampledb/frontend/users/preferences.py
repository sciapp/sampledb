--- conflicted
+++ resolved
@@ -539,12 +539,9 @@
             except ValueError:
                 pass
 
-<<<<<<< HEAD
         show_object_id_in_title = flask.request.form.get('input-show-object-id-in-title', 'yes') != 'no'
         modified_settings['SHOW_OBJECT_ID_IN_TITLE'] = show_object_id_in_title
 
-        show_object_title = flask.request.form.get('input-show-object-title', 'yes') != 'no'
-=======
         show_object_title_text = flask.request.form.get('input-show-object-title', 'default')
         if show_object_title_text == 'yes':
             show_object_title = True
@@ -552,7 +549,6 @@
             show_object_title = False
         else:
             show_object_title = None
->>>>>>> f8cf420d
         modified_settings['SHOW_OBJECT_TITLE'] = show_object_title
 
         if flask_login.current_user.is_admin:
