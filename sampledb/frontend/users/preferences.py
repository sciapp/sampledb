--- conflicted
+++ resolved
@@ -539,13 +539,11 @@
             except ValueError:
                 pass
 
-<<<<<<< HEAD
         show_object_id = flask.request.form.get('input-show-object-id', 'yes') != 'no'
         modified_settings['SHOW_OBJECT_ID'] = show_object_id
-=======
+
         show_object_title = flask.request.form.get('input-show-object-title', 'yes') != 'no'
         modified_settings['SHOW_OBJECT_TITLE'] = show_object_title
->>>>>>> a093b84a
 
         if flask_login.current_user.is_admin:
             use_admin_permissions = flask.request.form.get('input-use-admin-permissions', 'yes') != 'no'
