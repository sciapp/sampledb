# coding: utf-8
"""

"""

import flask
import flask_login

from .. import frontend
from ... import logic
from .forms import InviteUserForm, EditGroupForm, LeaveGroupForm, CreateGroupForm
from ...logic.security_tokens import verify_token


@frontend.route('/groups/', methods=['GET', 'POST'])
@flask_login.login_required
def groups():
    user_id = None
    if 'user_id' in flask.request.args:
        try:
            user_id = int(flask.request.args['user_id'])
        except ValueError:
            pass
    if user_id is not None:
        if user_id != flask_login.current_user.id and not flask_login.current_user.is_admin:
            return flask.abort(403)
        groups = logic.groups.get_user_groups(user_id)
    else:
        groups = logic.groups.get_groups()
    for group in groups:
        group.is_member = (flask_login.current_user.id in logic.groups.get_group_member_ids(group.id))
    create_group_form = CreateGroupForm()
    if create_group_form.name.data is None:
        create_group_form.name.data = ''
    if create_group_form.description.data is None:
        create_group_form.description.data = ''
    show_create_form = False
    if 'create' in flask.request.form:
        show_create_form = True
        if create_group_form.validate_on_submit():
            try:
                group_id = logic.groups.create_group(create_group_form.name.data, create_group_form.description.data, flask_login.current_user.id).id
            except logic.errors.GroupAlreadyExistsError:
                create_group_form.name.errors.append('A group with this name already exists.')
            except logic.errors.InvalidGroupNameError:
                create_group_form.name.errors.append('This group name is invalid.')
            else:
                flask.flash('The group has been created successfully.', 'success')
                return flask.redirect(flask.url_for('.group', group_id=group_id))
    return flask.render_template("groups.html", groups=groups, create_group_form=create_group_form, show_create_form=show_create_form)


@frontend.route('/groups/<int:group_id>', methods=['GET', 'POST'])
@flask_login.login_required
def group(group_id):
    if 'token' in flask.request.args:
        token = flask.request.args.get('token')
        print(token)
        user_id = verify_token(token, salt='invite_to_group', secret_key=flask.current_app.config['SECRET_KEY'])
        print(user_id)
        print(flask_login.current_user.id)
        print(flask_login.current_user.name)
        if user_id != flask_login.current_user.id:
            flask.flash('Please login to sampledb before confirming your email.', 'error')
            return flask.abort(403)
        logic.groups.add_user_to_group(group_id, user_id)
    try:
        group_member_ids = logic.groups.get_group_member_ids(group_id)
<<<<<<< HEAD
    except logic.groups.GroupDoesNotExistError:
        flask.flash('This group does not exist.', 'error')
=======
    except logic.errors.GroupDoesNotExistError:
>>>>>>> 76a6bfe8
        return flask.abort(404)
    user_is_member = flask_login.current_user.id in group_member_ids
    group = logic.groups.get_group(group_id)
    show_edit_form = False

    if user_is_member:
        leave_group_form = LeaveGroupForm()
        invite_user_form = InviteUserForm()
        edit_group_form = EditGroupForm()
        if edit_group_form.name.data is None:
            edit_group_form.name.data = group.name
        if edit_group_form.description.data is None:
            edit_group_form.description.data = group.description

        if 'edit' in flask.request.form:
            show_edit_form = True
            if edit_group_form.validate_on_submit():
                try:
                    logic.groups.update_group(group_id, edit_group_form.name.data, edit_group_form.description.data)
                except logic.errors.GroupDoesNotExistError:
                    flask.flash('This group does not exist.', 'error')
                    return flask.redirect(flask.url_for('.groups'))
                except logic.errors.GroupAlreadyExistsError:
                    edit_group_form.name.errors.append('A group with this name already exists.')
                except logic.errors.InvalidGroupNameError:
                    edit_group_form.name.errors.append('This group name is invalid.')
                else:
                    flask.flash('Group information updated successfully.', 'success')
                    return flask.redirect(flask.url_for('.group', group_id=group_id))
        elif 'add_user' in flask.request.form:
            if invite_user_form.validate_on_submit():
                try:
<<<<<<< HEAD
                    logic.groups.invite_user_to_group(group_id, invite_user_form.user_id.data)
                except logic.groups.GroupDoesNotExistError:
=======
                    # TODO: invitation instead of simple adding
                    logic.groups.add_user_to_group(group_id, invite_user_form.user_id.data)
                except logic.errors.GroupDoesNotExistError:
>>>>>>> 76a6bfe8
                    flask.flash('This group does not exist.', 'error')
                    return flask.redirect(flask.url_for('.groups'))
                except logic.errors.UserDoesNotExistError:
                    flask.flash('This user does not exist.', 'error')
                except logic.errors.UserAlreadyMemberOfGroupError:
                    flask.flash('This user is already a member of this group', 'error')
                else:
                    flask.flash('The user was successfully added to the group.', 'success')
                    return flask.redirect(flask.url_for('.group', group_id=group_id))
        elif 'leave' in flask.request.form:
            if leave_group_form.validate_on_submit():
                try:
                    logic.groups.remove_user_from_group(group_id, flask_login.current_user.id)
                except logic.errors.GroupDoesNotExistError:
                    flask.flash('This group does not exist.', 'error')
                    return flask.redirect(flask.url_for('.groups'))
                except logic.errors.UserDoesNotExistError:
                    return flask.abort(500)
                except logic.errors.UserNotMemberOfGroupError:
                    flask.flash('You have already left the group.', 'error')
                    return flask.redirect(flask.url_for('.groups'))
                else:
                    flask.flash('You have successfully left the group.', 'success')
                    return flask.redirect(flask.url_for('.groups'))
    else:
        if flask.request.method.lower() == 'post':
            return flask.abort(403)
        leave_group_form = None
        edit_group_form = None
        invite_user_form = None

    return flask.render_template('group.html', group=group, group_member_ids=group_member_ids, get_users=logic.users.get_users, get_user=logic.users.get_user, leave_group_form=leave_group_form, edit_group_form=edit_group_form, invite_user_form=invite_user_form, show_edit_form=show_edit_form)<|MERGE_RESOLUTION|>--- conflicted
+++ resolved
@@ -66,12 +66,8 @@
         logic.groups.add_user_to_group(group_id, user_id)
     try:
         group_member_ids = logic.groups.get_group_member_ids(group_id)
-<<<<<<< HEAD
     except logic.groups.GroupDoesNotExistError:
         flask.flash('This group does not exist.', 'error')
-=======
-    except logic.errors.GroupDoesNotExistError:
->>>>>>> 76a6bfe8
         return flask.abort(404)
     user_is_member = flask_login.current_user.id in group_member_ids
     group = logic.groups.get_group(group_id)
@@ -104,14 +100,8 @@
         elif 'add_user' in flask.request.form:
             if invite_user_form.validate_on_submit():
                 try:
-<<<<<<< HEAD
                     logic.groups.invite_user_to_group(group_id, invite_user_form.user_id.data)
                 except logic.groups.GroupDoesNotExistError:
-=======
-                    # TODO: invitation instead of simple adding
-                    logic.groups.add_user_to_group(group_id, invite_user_form.user_id.data)
-                except logic.errors.GroupDoesNotExistError:
->>>>>>> 76a6bfe8
                     flask.flash('This group does not exist.', 'error')
                     return flask.redirect(flask.url_for('.groups'))
                 except logic.errors.UserDoesNotExistError:
