--- conflicted
+++ resolved
@@ -89,18 +89,14 @@
         user_id=flask_login.current_user.id,
         include_hidden_actions=True
     )
-<<<<<<< HEAD
     all_action_types = logic.action_types.get_action_types(
-=======
+        filter_fed_defaults=True
+    )
     all_actions = [
         action
         for action in all_actions_including_hidden
         if not action.is_hidden
     ]
-    all_action_types = logic.actions.get_action_types(
->>>>>>> 0bf569d1
-        filter_fed_defaults=True
-    )
     search_paths, search_paths_by_action, search_paths_by_action_type = get_search_paths(
         actions=all_actions,
         action_types=all_action_types,
