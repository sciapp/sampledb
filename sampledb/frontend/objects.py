# coding: utf-8
"""

"""

from copy import deepcopy
import datetime
import io
import json
import math
import os
import zipfile

import flask
import flask_login
import itsdangerous
import werkzeug.utils
from flask_babel import _

from . import frontend
from .. import logic
from .. import models
from .. import db
from ..logic import user_log, object_log, comments, object_sorting
from ..logic.actions import get_action, get_actions, get_action_type, get_action_types
from ..logic.action_type_translations import get_action_types_with_translations_in_language, \
    get_action_type_with_translation_in_language
from ..logic.action_translations import get_action_with_translation_in_language
from ..logic.action_permissions import get_user_action_permissions, get_sorted_actions_for_user
from ..logic.object_permissions import Permissions, get_user_object_permissions, object_is_public, get_object_permissions_for_users, set_object_public, set_user_object_permissions, set_group_object_permissions, set_project_object_permissions, get_objects_with_permissions, get_object_info_with_permissions, get_object_permissions_for_groups, get_object_permissions_for_projects, request_object_permissions
from ..logic.datatypes import JSONEncoder
from ..logic.instrument_translations import get_instrument_with_translation_in_language
from ..logic.users import get_user, get_users, get_users_by_name
from ..logic.schemas import validate, generate_placeholder
from ..logic.settings import get_user_settings, set_user_settings
from ..logic.object_search import generate_filter_func, wrap_filter_func
from ..logic.groups import get_group, get_user_groups
from ..logic.objects import create_object, create_object_batch, update_object, get_object, get_object_versions
from ..logic.object_log import ObjectLogEntryType
from ..logic.projects import get_project, get_user_projects, get_user_project_permissions
from ..logic.locations import get_location, get_object_ids_at_location, get_object_location_assignment, get_object_location_assignments, get_locations, assign_location_to_object, get_locations_tree
from ..logic.languages import get_language_by_lang_code, get_language, get_languages, Language, get_user_language
from ..logic.files import FileLogEntryType
from ..logic.errors import GroupDoesNotExistError, ObjectDoesNotExistError, UserDoesNotExistError, ActionDoesNotExistError, ValidationError, ProjectDoesNotExistError, LocationDoesNotExistError, ActionTypeDoesNotExistError
from ..logic.notebook_templates import get_notebook_templates
from .objects_forms import ObjectPermissionsForm, ObjectForm, ObjectVersionRestoreForm, ObjectUserPermissionsForm, CommentForm, ObjectGroupPermissionsForm, ObjectProjectPermissionsForm, FileForm, FileInformationForm, FileHidingForm, ObjectLocationAssignmentForm, ExternalLinkForm, ObjectPublicationForm, CopyPermissionsForm
from ..utils import object_permissions_required
from .utils import jinja_filter, generate_qrcode
from .object_form_parser import parse_form_data
from .labels import create_labels, PAGE_SIZES, DEFAULT_PAPER_FORMAT, HORIZONTAL_LABEL_MARGIN, VERTICAL_LABEL_MARGIN, mm
from . import pdfexport
from .utils import check_current_user_is_not_readonly
from ..logic.utils import get_translated_text

__author__ = 'Florian Rhiem <f.rhiem@fz-juelich.de>'


def on_unauthorized(object_id):
    permissions_by_user = get_object_permissions_for_users(object_id)
    has_grant_user = any(
        Permissions.GRANT in permissions
        for permissions in permissions_by_user.values()
    )
    return flask.render_template('objects/unauthorized.html', object_id=object_id, has_grant_user=has_grant_user), 403


@frontend.route('/objects/')
@flask_login.login_required
def objects():
    object_ids = flask.request.args.get('ids', '')
    objects = []
    display_properties = []
    display_property_titles = {}
    user_language_id = logic.languages.get_user_language(flask_login.current_user).id
    if 'display_properties' in flask.request.args:
        for property_info in flask.request.args.get('display_properties', '').split(','):
            if ':' in property_info:
                property_name, property_title = property_info.split(':', 1)
            else:
                property_name, property_title = property_info, property_info
            if property_name not in display_properties:
                display_properties.append(property_name)
            display_property_titles[property_name] = property_title
    name_only = True
    if object_ids:
        object_ids = object_ids.split(',')
        try:
            object_ids = [int(object_id) for object_id in object_ids]
        except ValueError:
            object_ids = []

        readable_object_ids = []
        for object_id in object_ids:
            if Permissions.READ in get_user_object_permissions(object_id, user_id=flask_login.current_user.id):
                readable_object_ids.append(object_id)
        object_ids = readable_object_ids
        for object_id in object_ids:
            try:
                objects.append(get_object(object_id))
            except logic.errors.ObjectDoesNotExistError:
                pass
        action_id = None
        action = None
        action_type = None
        project_id = None
        location_id = None
        location = None
        user = None
        user_id = None
        doi = None
        object_ids_at_location = None
        project = None
        group = None
        group_id = None
        query_string = ''
        use_advanced_search = False
        must_use_advanced_search = False
        advanced_search_had_error = False
        search_notes = []
        search_tree = None
        limit = None
        offset = None
        pagination_enabled = True
        num_objects_found = len(objects)
        sorting_property_name = None
        sorting_order_name = None
    else:
        pagination_enabled = True
        try:
            user_id = int(flask.request.args.get('user', ''))
            user = get_user(user_id)
        except ValueError:
            user_id = None
            user = None
        except UserDoesNotExistError:
            user_id = None
            user = None
        if user_id is not None:
            user_permissions = {
                'read': Permissions.READ,
                'write': Permissions.WRITE,
                'grant': Permissions.GRANT
            }.get(flask.request.args.get('user_permissions', '').lower())
        else:
            user_permissions = None
        try:
            doi = logic.publications.simplify_doi(flask.request.args.get('doi', ''))
        except logic.errors.InvalidDOIError:
            doi = None
        try:
            location_id = int(flask.request.args.get('location', ''))
            location = get_location(location_id)
            object_ids_at_location = get_object_ids_at_location(location_id)
        except ValueError:
            location_id = None
            location = None
            object_ids_at_location = None
        except LocationDoesNotExistError:
            location_id = None
            location = None
            object_ids_at_location = None
        try:
            action_id = int(flask.request.args.get('action', ''))
        except ValueError:
            action_id = None
        if action_id is not None:
            action = get_action_with_translation_in_language(action_id, user_language_id, use_fallback=True)
            action_type = get_action_type_with_translation_in_language(action.type_id, user_language_id)
            action_schema = action.schema
            if not display_properties:
                display_properties = action_schema.get('displayProperties', [])
                for property_name in display_properties:
                    display_property_titles[property_name] = action_schema['properties'][property_name]['title']
        else:
            action = None
            action_type_id = flask.request.args.get('t', '')
            if action_type_id is not None:
                try:
                    action_type_id = int(action_type_id)
                except ValueError:
                    # ensure old links still function
                    action_type_id = {
                        'samples': models.ActionType.SAMPLE_CREATION,
                        'measurements': models.ActionType.MEASUREMENT,
                        'simulations': models.ActionType.SIMULATION
                    }.get(action_type_id, None)
            if action_type_id is not None:
                try:
                    action_type = get_action_type_with_translation_in_language(
                        action_type_id=action_type_id,
                        language_id=user_language_id
                    )
                except ActionTypeDoesNotExistError:
                    action_type = None
            else:
                action_type = None
        project_permissions = None
        if display_properties:
            name_only = False
        try:
            project_id = int(flask.request.args.get('project', ''))
        except ValueError:
            project_id = None
        if project_id is not None:
            if Permissions.READ not in get_user_project_permissions(project_id=project_id, user_id=flask_login.current_user.id, include_groups=True):
                return flask.abort(403)
            project = get_project(project_id)
            project_permissions = {
                'read': Permissions.READ,
                'write': Permissions.WRITE,
                'grant': Permissions.GRANT
            }.get(flask.request.args.get('project_permissions', '').lower())
        else:
            project = None

        group_permissions = None
        try:
            group_id = int(flask.request.args.get('group', ''))
        except ValueError:
            group_id = None
        if group_id is not None:
            try:
                group = logic.groups.get_group(group_id)
                group_member_ids = logic.groups.get_group_member_ids(group_id)
            except logic.errors.GroupDoesNotExistError:
                group = None
            else:
                if flask_login.current_user.id not in group_member_ids:
                    return flask.abort(403)
        else:
            group = None
        if group is not None:
            group_permissions = {
                'read': Permissions.READ,
                'write': Permissions.WRITE,
                'grant': Permissions.GRANT
            }.get(flask.request.args.get('group_permissions', '').lower())
        else:
            group_permissions = None

        if flask.request.args.get('limit', '') == 'all':
            limit = None
        else:
            try:
                limit = int(flask.request.args.get('limit', ''))
            except ValueError:
                limit = None
            else:
                if limit <= 0:
                    limit = None
                elif limit >= 1000:
                    limit = 1000

            # default objects per page
            if limit is None:
                limit = get_user_settings(flask_login.current_user.id)['OBJECTS_PER_PAGE']
            else:
                set_user_settings(flask_login.current_user.id, {'OBJECTS_PER_PAGE': limit})

        try:
            offset = int(flask.request.args.get('offset', ''))
        except ValueError:
            offset = None
        else:
            if offset < 0:
                offset = None
            elif offset > 100000000:
                offset = 100000000
        if limit is not None and offset is None:
            offset = 0

        sorting_order_name = flask.request.args.get('order', None)
        if sorting_order_name == 'asc':
            sorting_order = object_sorting.ascending
        elif sorting_order_name == 'desc':
            sorting_order = object_sorting.descending
        else:
            sorting_order = None

        sorting_property_name = flask.request.args.get('sortby', None)

        if sorting_order is None:
            if sorting_property_name is None:
                sorting_order_name = 'desc'
                sorting_order = object_sorting.descending
            else:
                sorting_order_name = 'asc'
                sorting_order = object_sorting.ascending
        if sorting_property_name is None:
            sorting_property_name = '_object_id'
        else:
            name_only = False
        if sorting_property_name == '_object_id':
            sorting_property = object_sorting.object_id()
        elif sorting_property_name == '_creation_date':
            sorting_property = object_sorting.creation_date()
        elif sorting_property_name == '_last_modification_date':
            sorting_property = object_sorting.last_modification_date()
        else:
            sorting_property = object_sorting.property_value(sorting_property_name)

        sorting_function = sorting_order(sorting_property)

        query_string = flask.request.args.get('q', '')
        if query_string:
            name_only = False
        search_tree = None
        use_advanced_search = flask.request.args.get('advanced', None) is not None
        must_use_advanced_search = use_advanced_search
        advanced_search_had_error = False
        additional_search_notes = []
        if not use_advanced_search and query_string:
            if user_id is None:
                users = get_users_by_name(query_string)
                if len(users) == 1:
                    user = users[0]
                    user_id = user.id
                    query_string = ''
                elif len(users) > 1:
                    additional_search_notes.append(('error', "There are multiple users with this name.", 0, 0))
            if doi is None and query_string.startswith('doi:'):
                try:
                    doi = logic.publications.simplify_doi(query_string)
                    query_string = ''
                except logic.errors.InvalidDOIError:
                    pass
        try:
            filter_func, search_tree, use_advanced_search = generate_filter_func(query_string, use_advanced_search)
        except Exception:
            # TODO: ensure that advanced search does not cause exceptions
            if use_advanced_search:
                advanced_search_had_error = True

                def filter_func(data, search_notes):
                    """ Return all objects"""
                    search_notes.append(('error', "Unable to parse search expression", 0, len(query_string)))
                    return False
            else:
                raise
        filter_func, search_notes = wrap_filter_func(filter_func)
        search_notes.extend(additional_search_notes)
        if user_id is None or user_permissions is not None:
            object_ids_for_user = None
        else:
            object_ids_for_user = user_log.get_user_related_object_ids(user_id)
        if doi is None:
            object_ids_for_doi = None
        else:
            object_ids_for_doi = logic.publications.get_object_ids_linked_to_doi(doi)
        if use_advanced_search and not must_use_advanced_search:
            search_notes.append(('info', _("The advanced search was used automatically. Search for \"%(query_string)s\" to use the simple search.", query_string=query_string), 0, 0))
        try:
            object_ids = None
            if object_ids_at_location is not None:
                if object_ids is None:
                    object_ids = set()
                object_ids = object_ids.union(object_ids_at_location)
            if object_ids_for_user is not None:
                if object_ids is None:
                    object_ids = set()
                object_ids = object_ids.union(object_ids_for_user)
            if object_ids_for_doi is not None:
                if object_ids is None:
                    object_ids = set()
                object_ids = object_ids.union(object_ids_for_doi)
            if object_ids is not None:
                pagination_enabled = False
                limit = None
                offset = None
            if object_ids is not None and not object_ids:
                objects = []
                num_objects_found = 0
            else:
                num_objects_found_list = []
                objects = get_objects_with_permissions(
                    user_id=flask_login.current_user.id,
                    permissions=Permissions.READ,
                    filter_func=filter_func,
                    sorting_func=sorting_function,
                    limit=limit,
                    offset=offset,
                    action_id=action_id,
                    action_type_id=action_type.id if action_type is not None else None,
                    other_user_id=user_id,
                    other_user_permissions=user_permissions,
                    project_id=project_id,
                    project_permissions=project_permissions,
                    group_id=group_id,
                    group_permissions=group_permissions,
                    object_ids=object_ids,
                    num_objects_found=num_objects_found_list,
                    name_only=name_only
                )
                num_objects_found = num_objects_found_list[0]
        except Exception as e:
            search_notes.append(('error', "Error during search: {}".format(e), 0, 0))
            objects = []
            num_objects_found = 0
        if any(note[0] == 'error' for note in search_notes):
            objects = []
            advanced_search_had_error = True

    cached_actions = {}
    cached_users = {}

    for i, obj in enumerate(objects):
        if obj.version_id == 0:
            original_object = obj
        else:
            original_object = get_object(object_id=obj.object_id, version_id=0)
        if obj.action_id not in cached_actions:
            cached_actions[obj.action_id] = get_action(obj.action_id)
        if obj.user_id not in cached_users:
            cached_users[obj.user_id] = get_user(obj.user_id)
        if original_object.user_id not in cached_users:
            cached_users[original_object.user_id] = get_user(original_object.user_id)
        objects[i] = {
            'object_id': obj.object_id,
            'created_by': cached_users[original_object.user_id],
            'created_at': original_object.utc_datetime,
            'modified_by': cached_users[obj.user_id],
            'last_modified_at': obj.utc_datetime,
            'data': obj.data,
            'schema': obj.schema,
            'action': cached_actions[obj.action_id],
            'display_properties': {}
        }

        for property_name in display_properties:
            if property_name not in objects[i]['data'] or '_type' not in objects[i]['data'][property_name] or property_name not in objects[i]['schema']['properties']:
                objects[i]['display_properties'][property_name] = None
                continue
            objects[i]['display_properties'][property_name] = (objects[i]['data'][property_name], objects[i]['schema']['properties'][property_name])
    if action_id is None:
        show_action = True
    else:
        show_action = False

    def build_modified_url(**kwargs):
        return flask.url_for(
            '.objects',
            **{k: v for k, v in flask.request.args.items() if k not in kwargs},
            **kwargs
        )

    action_ids = {
        object['action'].id for object in objects
    }
    action_translations = {}
    for id in action_ids:
        action_translations[id] = logic.action_translations.get_action_translation_for_action_in_language(
            action_id=id,
            language_id=user_language_id,
            use_fallback=True
        )

    return flask.render_template(
        'objects/objects.html',
        objects=objects,
        display_properties=display_properties,
        display_property_titles=display_property_titles,
        search_query=query_string,
        action=action,
        action_translations=action_translations,
        action_id=action_id,
        action_type=action_type,
        project=project,
        project_id=project_id,
        group=group,
        group_id=group_id,
        location_id=location_id,
        location=location,
        user_id=user_id,
        user=user,
        doi=doi,
        get_object_if_current_user_has_read_permissions=get_object_if_current_user_has_read_permissions,
        get_instrument_translation_for_instrument_in_language=logic.instrument_translations.get_instrument_translation_for_instrument_in_language,
        build_modified_url=build_modified_url,
        sorting_property=sorting_property_name,
        sorting_order=sorting_order_name,
        limit=limit,
        offset=offset,
        pagination_enabled=pagination_enabled,
        num_objects_found=num_objects_found,
        show_action=show_action,
        use_advanced_search=use_advanced_search,
        must_use_advanced_search=must_use_advanced_search,
        advanced_search_had_error=advanced_search_had_error,
        search_notes=search_notes,
        search_tree=search_tree
    )


@jinja_filter
def to_datatype(obj):
    return json.loads(json.dumps(obj), object_hook=JSONEncoder.object_hook)


def get_sub_data_and_schema(data, schema, id_prefix):
    sub_data = data
    sub_schema = schema
    try:
        for key in id_prefix.split('__'):
            if sub_schema['type'] == 'array':
                key = int(key)
                sub_schema = sub_schema['items']
            elif sub_schema['type'] == 'object':
                sub_schema = sub_schema['properties'][key]
            else:
                raise ValueError('invalid type')
            if isinstance(key, int):
                while key >= len(sub_data):
                    sub_data.append(generate_placeholder(sub_schema))
            elif key not in sub_data:
                sub_data[key] = generate_placeholder(sub_schema)
            sub_data = sub_data[key]
        if sub_schema['type'] != 'array':
            raise ValueError('invalid type')
    except (ValueError, KeyError, IndexError, TypeError):
        # TODO: error handling/logging?
        raise ValueError('invalid action')
    return sub_data, sub_schema


def apply_action_to_form_data(action, form_data):
    new_form_data = form_data
    action_id_prefix, action_index, action_type = action[len('action_'):].rsplit('__', 2)
    if action_type == 'delete':
        deleted_item_index = int(action_index)
        parent_id_prefix = action_id_prefix
        new_form_data = {}
        for name in form_data:
            if not name.startswith(parent_id_prefix + '__'):
                new_form_data[name] = form_data[name]
            else:
                item_index, id_suffix = name[len(parent_id_prefix) + 2:].split('__', 1)
                item_index = int(item_index)
                if item_index < deleted_item_index:
                    new_form_data[name] = form_data[name]
                if item_index > deleted_item_index:
                    new_name = parent_id_prefix + '__' + str(item_index - 1) + '__' + id_suffix
                    new_form_data[new_name] = form_data[name]
    return new_form_data


def apply_action_to_data(action, data, schema):
    action_id_prefix, action_index, action_type = action[len('action_'):].rsplit('__', 2)
    if action_type not in ('add', 'delete', 'addcolumn', 'deletecolumn'):
        raise ValueError('invalid action')
    sub_data, sub_schema = get_sub_data_and_schema(data, schema, action_id_prefix.split('__', 1)[1])
    if action_type in ('addcolumn', 'deletecolumn') and (sub_schema["style"] != "table" or sub_schema["items"]["type"] != "array"):
        raise ValueError('invalid action')
    num_existing_items = len(sub_data)
    if action_type == 'add':
        if 'maxItems' not in sub_schema or num_existing_items < sub_schema["maxItems"]:
            sub_data.append(generate_placeholder(sub_schema["items"]))
            if isinstance(sub_data[-1], list) and sub_schema.get('style') == 'table':
                num_existing_columns = sub_schema["items"].get("minItems", 0)
                for row in sub_data:
                    num_existing_columns = max(num_existing_columns, len(row))
                while len(sub_data[-1]) < num_existing_columns:
                    sub_data[-1].append(None)
    elif action_type == 'delete':
        action_index = int(action_index)
        if ('minItems' not in sub_schema or num_existing_items > sub_schema["minItems"]) and action_index < num_existing_items:
            del sub_data[action_index]
    else:
        num_existing_columns = sub_schema["items"].get("minItems", 0)
        for row in sub_data:
            num_existing_columns = max(num_existing_columns, len(row))
        if action_type == 'addcolumn':
            if 'maxItems' not in sub_schema["items"] or num_existing_columns < sub_schema["items"]["maxItems"]:
                num_existing_columns += 1
                for row in sub_data:
                    while len(row) < num_existing_columns:
                        row.append(generate_placeholder(sub_schema["items"]["items"]))
        elif action_type == 'deletecolumn':
            if num_existing_columns > sub_schema.get("minItems", 0):
                num_existing_columns -= 1
                for row in sub_data:
                    while len(row) > num_existing_columns:
                        del row[-1]


def show_object_form(object, action, previous_object=None, should_upgrade_schema=False, placeholder_data=None):
    if object is None and previous_object is None:
        data = generate_placeholder(action.schema)
        if placeholder_data:
            for path, value in placeholder_data.items():
                try:
                    sub_data = data
                    for step in path[:-1]:
                        sub_data = sub_data[step]
                    sub_data[path[-1]] = value
                except Exception:
                    # Ignore invalid placeholder data
                    pass
    elif object is None and previous_object is not None:
        data = logic.schemas.copy_data(previous_object.data, previous_object.schema)
    else:
        data = object.data
    previous_object_schema = None
    mode = 'edit'
    if should_upgrade_schema:
        mode = 'upgrade'
        assert object is not None
        schema = action.schema
        data, upgrade_warnings = logic.schemas.convert_to_schema(object.data, object.schema, action.schema)
        for upgrade_warning in upgrade_warnings:
            flask.flash(upgrade_warning, 'warning')
    elif object is not None:
        schema = object.schema
    elif previous_object is not None:
        schema = previous_object.schema
        previous_object_schema = schema
    else:
        schema = action.schema

    if action is not None and action.instrument is not None and flask_login.current_user in action.instrument.responsible_users:
        may_create_log_entry = True
        create_log_entry_default = action.instrument.create_log_entry_default
        instrument_log_categories = logic.instrument_log_entries.get_instrument_log_categories(action.instrument.id)
        if 'create_instrument_log_entry' in flask.request.form:
            category_ids = []
            for category_id in flask.request.form.getlist('instrument_log_categories'):
                try:
                    if int(category_id) in [category.id for category in instrument_log_categories]:
                        category_ids.append(int(category_id))
                except Exception:
                    pass
        else:
            category_ids = None
    else:
        instrument_log_categories = None
        category_ids = None
        create_log_entry_default = None
        may_create_log_entry = False

    permissions_for_group_id = None
    permissions_for_project_id = None
    copy_permissions_object_id = None
    if object is None:
        if flask.request.form.get('permissions_method') == 'copy_permissions' and flask.request.form.get('copy_permissions_object_id'):
            copy_permissions_object_id = flask.request.form.get('copy_permissions_object_id')
            try:
                copy_permissions_object_id = int(copy_permissions_object_id)
                if Permissions.READ not in get_user_object_permissions(copy_permissions_object_id, flask_login.current_user.id):
                    flask.flash(_("Unable to copy permissions. Default permissions will be applied."), 'error')
                    copy_permissions_object_id = None
            except Exception:
                flask.flash(_("Unable to copy permissions. Default permissions will be applied."), 'error')
                copy_permissions_object_id = None
        elif flask.request.form.get('permissions_method') == 'permissions_for_group' and flask.request.form.get('permissions_for_group_group_id'):
            permissions_for_group_id = flask.request.form.get('permissions_for_group_group_id')
            try:
                permissions_for_group_id = int(permissions_for_group_id)
                if flask_login.current_user.id not in logic.groups.get_group_member_ids(permissions_for_group_id):
                    flask.flash(_("Unable to grant permissions to basic group. Default permissions will be applied."), 'error')
                    permissions_for_group_id = None
            except Exception:
                flask.flash(_("Unable to grant permissions to basic group. Default permissions will be applied."), 'error')
                permissions_for_group_id = None
        elif flask.request.form.get('permissions_method') == 'permissions_for_project' and flask.request.form.get('permissions_for_project_project_id'):
            permissions_for_project_id = flask.request.form.get('permissions_for_project_project_id')
            try:
                permissions_for_project_id = int(permissions_for_project_id)
                if flask_login.current_user.id not in logic.projects.get_project_member_user_ids_and_permissions(permissions_for_project_id, include_groups=True):
                    flask.flash(_("Unable to grant permissions to project group. Default permissions will be applied."), 'error')
                    permissions_for_project_id = None
            except Exception:
                flask.flash(_("Unable to grant permissions to project group. Default permissions will be applied."), 'error')
                permissions_for_project_id = None

    if previous_object is not None:
        action_id = previous_object.action_id
        previous_object_id = previous_object.id
        has_grant_for_previous_object = Permissions.GRANT in get_user_object_permissions(user_id=flask_login.current_user.id, object_id=previous_object_id)
    else:
        action_id = action.id
        previous_object_id = None
        has_grant_for_previous_object = False
    errors = []
    object_errors = {}
    form_data = {}
    previous_actions = []
    serializer = itsdangerous.URLSafeSerializer(flask.current_app.config['SECRET_KEY'])
    form = ObjectForm()
    if flask.request.method != 'GET' and form.validate_on_submit():
        raw_form_data = {key: flask.request.form.getlist(key) for key in flask.request.form}
        form_data = {k: v[0] for k, v in raw_form_data.items()}
        if 'input_num_batch_objects' in form_data:
            try:
                num_objects_in_batch = int(form_data['input_num_batch_objects'])
            except ValueError:
                try:
                    # The form allows notations like '1.2e1' for '12', however
                    # Python can only parse these as floats
                    num_objects_in_batch = float(form_data['input_num_batch_objects'])
                    if num_objects_in_batch == int(num_objects_in_batch):
                        num_objects_in_batch = int(num_objects_in_batch)
                    else:
                        raise
                except ValueError:
                    errors.append('input_num_batch_objects')
                    num_objects_in_batch = None
                else:
                    form_data['input_num_batch_objects'] = str(num_objects_in_batch)
            else:
                form_data['input_num_batch_objects'] = str(num_objects_in_batch)
        else:
            num_objects_in_batch = None

        if 'previous_actions' in flask.request.form:
            try:
                previous_actions = serializer.loads(flask.request.form['previous_actions'])
            except itsdangerous.BadData:
                flask.abort(400)

        if "action_submit" in form_data:
            # The object name might need the batch number to match the pattern
            if schema.get('batch', False) and num_objects_in_batch is not None:
                name_suffix_format = schema.get('batch_name_format', '{:d}')
                try:
                    name_suffix_format.format(1)
                except (ValueError, KeyError):
                    name_suffix_format = '{:d}'
                if name_suffix_format:
                    example_name_suffix = name_suffix_format.format(1)
                else:
                    example_name_suffix = ''
                if 'object__name__text' in form_data:
                    batch_base_name = form_data['object__name__text']
                    raw_form_data['object__name__text'] = [batch_base_name + example_name_suffix]
                else:
                    enabled_languages = form_data.get('object__name__text_languages', [])
                    if 'en' not in enabled_languages:
                        enabled_languages.append('en')
                    for language_code in enabled_languages:
                        batch_base_name = form_data.get('object__name__text_' + language_code, '')
                        raw_form_data['object__name__text_' + language_code] = [batch_base_name + example_name_suffix]
            else:
                batch_base_name = None
                name_suffix_format = None
            object_data, object_errors = parse_form_data(raw_form_data, schema)
            errors += object_errors
            if object_data is not None and not errors:
                try:
                    validate(object_data, schema)
                except ValidationError:
                    # TODO: proper logging
                    print('object schema validation failed')
                    # TODO: handle error
                    flask.abort(400)
                for markdown in logic.markdown_to_html.get_markdown_from_object_data(object_data):
                    markdown_as_html = logic.markdown_to_html.markdown_to_safe_html(markdown)
                    logic.markdown_images.mark_referenced_markdown_images_as_permanent(markdown_as_html)
                if object is None:
                    if schema.get('batch', False) and num_objects_in_batch is not None:
                        if 'name' in object_data and 'text' in object_data['name'] and name_suffix_format is not None and batch_base_name is not None:
                            data_sequence = []
                            for i in range(1, num_objects_in_batch + 1):
                                if name_suffix_format:
                                    name_suffix = name_suffix_format.format(i)
                                else:
                                    name_suffix = ''
                                object_data['name']['text'] = batch_base_name + name_suffix
                                data_sequence.append(deepcopy(object_data))
                        else:
                            data_sequence = [object_data] * num_objects_in_batch
                        objects = create_object_batch(
                            action_id=action.id,
                            data_sequence=data_sequence,
                            user_id=flask_login.current_user.id,
                            copy_permissions_object_id=copy_permissions_object_id,
                            permissions_for_group_id=permissions_for_group_id,
                            permissions_for_project_id=permissions_for_project_id
                        )
                        object_ids = [object.id for object in objects]
                        if category_ids is not None:
                            log_entry = logic.instrument_log_entries.create_instrument_log_entry(
                                instrument_id=action.instrument.id,
                                user_id=flask_login.current_user.id,
                                content='',
                                category_ids=category_ids
                            )
                            for object_id in object_ids:
                                logic.instrument_log_entries.create_instrument_log_object_attachment(
                                    instrument_log_entry_id=log_entry.id,
                                    object_id=object_id
                                )
                        flask.flash(_('The objects were created successfully.'), 'success')
                        return flask.redirect(flask.url_for('.objects', ids=','.join([str(object_id) for object_id in object_ids])))
                    else:
                        object = create_object(
                            action_id=action.id,
                            data=object_data,
                            user_id=flask_login.current_user.id,
                            previous_object_id=previous_object_id,
                            schema=previous_object_schema,
                            copy_permissions_object_id=copy_permissions_object_id,
                            permissions_for_group_id=permissions_for_group_id,
                            permissions_for_project_id=permissions_for_project_id
                        )
                        if category_ids is not None:
                            log_entry = logic.instrument_log_entries.create_instrument_log_entry(
                                instrument_id=action.instrument.id,
                                user_id=flask_login.current_user.id,
                                content='',
                                category_ids=category_ids
                            )
                            logic.instrument_log_entries.create_instrument_log_object_attachment(
                                instrument_log_entry_id=log_entry.id,
                                object_id=object.id
                            )
                        flask.flash(_('The object was created successfully.'), 'success')
                else:
                    update_object(object_id=object.id, user_id=flask_login.current_user.id, data=object_data, schema=schema)
                    flask.flash(_('The object was updated successfully.'), 'success')
                return flask.redirect(flask.url_for('.object', object_id=object.id))
        elif any(name.startswith('action_object__') and (name.endswith('__delete') or name.endswith('__add') or name.endswith('__addcolumn') or name.endswith('__deletecolumn')) for name in form_data):
            action = [name for name in form_data if name.startswith('action_')][0]
            previous_actions.append(action)

    if previous_actions:
        try:
            for action in previous_actions:
                apply_action_to_data(action, data, schema)
            form_data = apply_action_to_form_data(previous_actions[-1], form_data)
        except ValueError:
            flask.abort(400)

    if not flask.current_app.config["LOAD_OBJECTS_IN_BACKGROUND"]:
        referencable_objects = get_objects_with_permissions(
            user_id=flask_login.current_user.id,
            permissions=Permissions.READ
        )
        if object is not None:
            referencable_objects = [
                referencable_object
                for referencable_object in referencable_objects
                if referencable_object.object_id != object.object_id
            ]

    else:
        referencable_objects = []
        existing_objects = []
    sorted_actions = get_sorted_actions_for_user(
        user_id=flask_login.current_user.id
    )

    action_type_id_by_action_id = {}
    for action_type in get_action_types():
        for action in get_actions(action_type.id):
            action_type_id_by_action_id[action.id] = action_type.id

    tags = [{'name': tag.name, 'uses': tag.uses} for tag in logic.tags.get_tags()]
    users = get_users(exclude_hidden=True)
    users.sort(key=lambda user: user.id)

    english = get_language(Language.ENGLISH)

    if object is None:
        if not flask.current_app.config["LOAD_OBJECTS_IN_BACKGROUND"]:
            existing_objects = get_objects_with_permissions(
                user_id=flask_login.current_user.id,
                permissions=Permissions.GRANT
            )

        user_groups = logic.groups.get_user_groups(flask_login.current_user.id)
        user_projects = logic.projects.get_user_projects(flask_login.current_user.id, include_groups=True)

        return flask.render_template(
            'objects/forms/form_create.html',
            action_id=action_id,
            schema=schema,
            data=data,
            errors=errors,
            object_errors=object_errors,
            form_data=form_data,
            previous_actions=serializer.dumps(previous_actions),
            form=form,
            can_copy_permissions=True,
            existing_objects=existing_objects,
            user_groups=user_groups,
            user_projects=user_projects,
            referencable_objects=referencable_objects,
            sorted_actions=sorted_actions,
            action_type_id_by_action_id=action_type_id_by_action_id,
            get_object_if_current_user_has_read_permissions=get_object_if_current_user_has_read_permissions,
            ActionType=models.ActionType,
            datetime=datetime,
            tags=tags,
            users=users,
            may_create_log_entry=may_create_log_entry,
            instrument_log_categories=instrument_log_categories,
            create_log_entry_default=create_log_entry_default,
            previous_object_id=previous_object_id,
            has_grant_for_previous_object=has_grant_for_previous_object,
            languages=get_languages(only_enabled_for_input=True),
            ENGLISH=english
        )
    else:
        return flask.render_template(
            'objects/forms/form_edit.html',
            schema=schema,
            data=data,
            object_id=object.object_id,
            errors=errors,
            object_errors=object_errors,
            form_data=form_data,
            previous_actions=serializer.dumps(previous_actions),
            form=form,
            referencable_objects=referencable_objects,
            sorted_actions=sorted_actions,
            get_object_if_current_user_has_read_permissions=get_object_if_current_user_has_read_permissions,
            action_type_id_by_action_id=action_type_id_by_action_id,
            ActionType=models.ActionType,
            datetime=datetime,
            tags=tags,
            users=users,
            mode=mode,
            languages=get_languages(),
            ENGLISH=english
        )


def show_inline_edit(obj, action):
    # Set view attributes
    related_objects_tree = logic.object_relationships.build_related_objects_tree(obj.id, flask_login.current_user.id)

    user_language_id = get_user_language(flask_login.current_user).id
    english = get_language(Language.ENGLISH)

    object_id = obj.id

    user_permissions = get_user_object_permissions(object_id=object_id, user_id=flask_login.current_user.id)
    user_may_grant = Permissions.GRANT in user_permissions
    user_may_use_as_template = Permissions.READ in get_user_action_permissions(obj.action_id, user_id=flask_login.current_user.id)

    new_schema_available = True if action.schema != obj.schema else False

    instrument = get_instrument_with_translation_in_language(action.instrument_id,
                                                             user_language_id) if action.instrument else None
    object_type = get_action_type_with_translation_in_language(
        action_type_id=action.type_id,
        language_id=user_language_id
    ).translation.object_name
    object_log_entries = object_log.get_object_log_entries(object_id=obj.id, user_id=flask_login.current_user.id)

    dataverse_enabled = bool(flask.current_app.config['DATAVERSE_URL'])
    if dataverse_enabled:
        dataverse_url = logic.dataverse_export.get_dataverse_url(obj.id)
        show_dataverse_export = not dataverse_url
    else:
        dataverse_url = None
        show_dataverse_export = False

    serializer = itsdangerous.URLSafeTimedSerializer(flask.current_app.config['SECRET_KEY'], salt='mobile-upload')
    token = serializer.dumps([flask_login.current_user.id, object_id])
    mobile_upload_url = flask.url_for('.mobile_file_upload', object_id=object_id, token=token, _external=True)
    mobile_upload_qrcode = generate_qrcode(mobile_upload_url, should_cache=False)
    object_url = flask.url_for('.object', object_id=object_id, _external=True)
    object_qrcode = generate_qrcode(object_url, should_cache=True)

    location_form = ObjectLocationAssignmentForm()
    locations_map, locations_tree = get_locations_tree()
    locations = [('-1', '—')]
    unvisited_location_ids_prefixes_and_subtrees = [(location_id, '', locations_tree[location_id]) for location_id in
                                                    locations_tree]
    while unvisited_location_ids_prefixes_and_subtrees:
        location_id, prefix, subtree = unvisited_location_ids_prefixes_and_subtrees.pop(0)
        location = locations_map[location_id]
        locations.append(
            (str(location_id), '{}{} (#{})'.format(prefix, get_translated_text(location.name), location.id)))
        for location_id in sorted(subtree, key=lambda location_id: get_translated_text(locations_map[location_id].name),
                                  reverse=True):
            unvisited_location_ids_prefixes_and_subtrees.insert(
                0, (location_id, f'{prefix}{get_translated_text(location.name)} / ', subtree[location_id])
            )

    location_form.location.choices = locations
    possible_responsible_users = [('-1', '—')]
    for user in logic.users.get_users(exclude_hidden=True):
        possible_responsible_users.append((str(user.id), '{} (#{})'.format(user.name, user.id)))
    location_form.responsible_user.choices = possible_responsible_users

    measurement_actions = logic.action_translations.get_actions_with_translation_in_language(user_language_id,
                                                                                             models.ActionType.MEASUREMENT,
                                                                                             use_fallback=True)
    favorite_action_ids = logic.favorites.get_user_favorite_action_ids(flask_login.current_user.id)
    favorite_measurement_actions = [
        action
        for action in measurement_actions
        if action.id in favorite_action_ids and not action.is_hidden
    ]
    # Sort by: instrument name (independent actions first), action name
    favorite_measurement_actions.sort(key=lambda action: (
        action.user.name.lower() if action.user else '',
        get_instrument_with_translation_in_language(action.instrument_id,
                                                    user_language_id).translation.name.lower() if action.instrument else '',
        action.translation.name.lower()
    ))

    publication_form = ObjectPublicationForm()

    object_publications = logic.publications.get_publications_for_object(object_id=obj.id)
    user_may_link_publication = True

    notebook_templates = get_notebook_templates(
        object_id=obj.id,
        data=obj.data,
        schema=obj.schema,
        user_id=flask_login.current_user.id
    )

    def build_object_location_assignment_confirmation_url(object_location_assignment_id: int) -> None:
        confirmation_url = flask.url_for(
            'frontend.accept_responsibility_for_object',
            t=logic.security_tokens.generate_token(
                object_location_assignment_id,
                salt='confirm_responsibility',
                secret_key=flask.current_app.config['SECRET_KEY']
            ),
            _external=True
        )
        return confirmation_url

    linked_project = logic.projects.get_project_linked_to_object(object_id)

    def get_project_if_it_exists(project_id):
        try:
            return get_project(project_id)
        except logic.errors.ProjectDoesNotExistError:
            return None

    object_languages = logic.languages.get_languages_in_object_data(obj.data)
    languages = []
    for lang_code in object_languages:
        languages.append(get_language_by_lang_code(lang_code))

    all_languages = get_languages()
    metadata_language = flask.request.args.get('language', None)
    if not any(
            language.lang_code == metadata_language
            for language in languages
    ):
        metadata_language = None

    view_kwargs = {
        "template_mode": "inline_edit",
        "show_object_title": get_user_settings(flask_login.current_user.id)["SHOW_OBJECT_TITLE"],
                            "measurement_type_name": logic.action_type_translations.get_action_type_translation_for_action_type_in_language(
            action_type_id=logic.actions.models.ActionType.MEASUREMENT,
            language_id=logic.languages.get_user_language(flask_login.current_user).id,
            use_fallback=True
        ).name,
        "metadata_language": metadata_language,
        "languages": languages,
        "all_languages": all_languages,
        "SUPPORTED_LOCALES": logic.locale.SUPPORTED_LOCALES,
        "ENGLISH": english,
        "object_type": object_type,
        "action": action,
        "action_type": get_action_type_with_translation_in_language(action.type_id, user_language_id),
        "instrument": instrument,
        "schema": obj.schema,
        "data": obj.data,
        "object_log_entries": object_log_entries,
        "ObjectLogEntryType": ObjectLogEntryType,
        "last_edit_datetime": obj.utc_datetime,
        "last_edit_user": get_user(obj.user_id),
        "object_id": object_id,
        "user_may_edit": True,
        "user_may_comment": True,
        "comments": comments.get_comments_for_object(object_id),
        "comment_form": CommentForm(),
        "files": logic.files.get_files_for_object(object_id),
        "file_source_instrument_exists": False,
        "file_source_jupyterhub_exists": False,
        "file_form": FileForm(),
        "external_link_form": ExternalLinkForm(),
        "external_link_invalid": 'invalid_link' in flask.request.args,
        "mobile_upload_url": mobile_upload_url,
        "mobile_upload_qrcode": mobile_upload_qrcode,
        "notebook_templates": notebook_templates,
        "object_qrcode": object_qrcode,
        "object_url": object_url,
        "restore_form": None,
        "version_id": obj.version_id,
        "user_may_grant": user_may_grant,
        "favorite_measurement_actions": favorite_measurement_actions,
        "FileLogEntryType": FileLogEntryType,
        "file_information_form": FileInformationForm(),
        "file_hiding_form": FileHidingForm(),
        "new_schema_available": new_schema_available,
        "related_objects_tree": related_objects_tree,
        "object_publications": object_publications,
        "user_may_link_publication": user_may_link_publication,
        "user_may_use_as_template": user_may_use_as_template,
        "show_dataverse_export": show_dataverse_export,
        "dataverse_url": dataverse_url,
        "publication_form": publication_form,
        "get_object": get_object,
        "get_object_if_current_user_has_read_permissions": get_object_if_current_user_has_read_permissions,
        "get_object_location_assignment": get_object_location_assignment,
        "get_user": get_user,
        "get_location": get_location,
        "PAGE_SIZES": PAGE_SIZES,
        "HORIZONTAL_LABEL_MARGIN": HORIZONTAL_LABEL_MARGIN,
        "VERTICAL_LABEL_MARGIN": VERTICAL_LABEL_MARGIN,
        "mm": mm,
        "object_location_assignments": get_object_location_assignments(object_id),
        "build_object_location_assignment_confirmation_url": build_object_location_assignment_confirmation_url,
        "user_may_assign_location": True,
        "location_form": location_form,
        "project": linked_project,
        "get_project": get_project_if_it_exists,
        "get_action_type": get_action_type,
        "get_action_type_with_translation_in_language": get_action_type_with_translation_in_language,
        "get_instrument_with_translation_in_language": get_instrument_with_translation_in_language
    }

    # form kwargs
    if action is not None and action.instrument is not None and flask_login.current_user in action.instrument.responsible_users:
        instrument_log_categories = logic.instrument_log_entries.get_instrument_log_categories(action.instrument.id)
        if 'create_instrument_log_entry' in flask.request.form:
            category_ids = []
            for category_id in flask.request.form.getlist('instrument_log_categories'):
                try:
                    if int(category_id) in [category.id for category in instrument_log_categories]:
                        category_ids.append(int(category_id))
                except Exception:
                    pass

    errors = []
    object_errors = {}
    form_data = {}
    previous_actions = []
    serializer = itsdangerous.URLSafeSerializer(flask.current_app.config['SECRET_KEY'])
    form = ObjectForm()
    if flask.request.method != 'GET' and form.validate_on_submit():
        raw_form_data = {key: flask.request.form.getlist(key) for key in flask.request.form}
        form_data = {k: v[0] for k, v in raw_form_data.items()}
        if 'input_num_batch_objects' in form_data:
            try:
                num_objects_in_batch = int(form_data['input_num_batch_objects'])
            except ValueError:
                try:
                    # The form allows notations like '1.2e1' for '12', however
                    # Python can only parse these as floats
                    num_objects_in_batch = float(form_data['input_num_batch_objects'])
                    if num_objects_in_batch == int(num_objects_in_batch):
                        num_objects_in_batch = int(num_objects_in_batch)
                    else:
                        raise
                except ValueError:
                    errors.append('input_num_batch_objects')
                else:
                    form_data['input_num_batch_objects'] = str(num_objects_in_batch)
            else:
                form_data['input_num_batch_objects'] = str(num_objects_in_batch)

        if 'previous_actions' in flask.request.form:
            try:
                previous_actions = serializer.loads(flask.request.form['previous_actions'])
            except itsdangerous.BadData:
                flask.abort(400)

    if not flask.current_app.config["LOAD_OBJECTS_IN_BACKGROUND"]:
        referencable_objects = get_objects_with_permissions(
            user_id=flask_login.current_user.id,
            permissions=Permissions.READ
        )
        if object is not None:
            referencable_objects = [
                referencable_object
                for referencable_object in referencable_objects
                if referencable_object.object_id != object_id
            ]

    else:
        referencable_objects = []

    sorted_actions = get_sorted_actions_for_user(
        user_id=flask_login.current_user.id
    )
    for action in sorted_actions:
        db.session.expunge(action)

    action_type_id_by_action_id = {}
    for action_type in get_action_types():
        for action in get_actions(action_type.id):
            action_type_id_by_action_id[action.id] = action_type.id

    tags = [{'name': tag.name, 'uses': tag.uses} for tag in logic.tags.get_tags()]
    users = get_users(exclude_hidden=True)
    users.sort(key=lambda user: user.id)

    english = get_language(Language.ENGLISH)

    form_kwargs = {
        "errors": errors,
        "object_errors": object_errors,
        "form_data": form_data,
        "previous_actions": serializer.dumps(previous_actions),
        "form": form,
        "referencable_objects": referencable_objects,
        "sorted_actions": sorted_actions,
        "action_type_id_by_action_id": action_type_id_by_action_id,
        "ActionType": models.ActionType,
        "datetime": datetime,
        "tags": tags,
        "users": users,
        "mode": 'edit',
        "languages": get_languages(),
        "ENGLISH": english
    }

    kwargs = {**view_kwargs, **form_kwargs}

    return flask.render_template('objects/inline_edit/inline_edit_base.html', **kwargs)


def get_object_if_current_user_has_read_permissions(object_id):
    user_id = flask_login.current_user.id
    try:
        permissions = get_user_object_permissions(object_id, user_id)
    except ObjectDoesNotExistError:
        return None
    if Permissions.READ not in permissions:
        return None
    return get_object(object_id)


@frontend.route('/objects/<int:object_id>', methods=['GET', 'POST'])
@object_permissions_required(Permissions.READ, on_unauthorized=on_unauthorized)
def object(object_id):
    object = get_object(object_id=object_id)
    related_objects_tree = logic.object_relationships.build_related_objects_tree(object_id, flask_login.current_user.id)

    user_language_id = get_user_language(flask_login.current_user).id
    english = get_language(Language.ENGLISH)

    object_languages = set()
    user_permissions = get_user_object_permissions(object_id=object_id, user_id=flask_login.current_user.id)
    user_may_edit = Permissions.WRITE in user_permissions
    user_may_grant = Permissions.GRANT in user_permissions
    user_may_use_as_template = Permissions.READ in get_user_action_permissions(object.action_id, user_id=flask_login.current_user.id)

    action = get_action_with_translation_in_language(object.action_id, user_language_id, use_fallback=True)
    if action.schema != object.schema:
        new_schema_available = True
    else:
        new_schema_available = False
    if not user_may_edit and flask.request.args.get('mode', '') == 'edit':
        return flask.abort(403)
    if not user_may_edit and flask.request.args.get('mode', '') == 'upgrade':
        return flask.abort(403)
    if not flask.current_app.config['DISABLE_INLINE_EDIT']:
        if not user_may_edit and flask.request.args.get('mode', '') == 'inline_edit':
            return flask.abort(403)
        if user_may_edit and flask.request.method == 'GET' and flask.request.args.get('mode', '') in {'', 'inline_edit'}:
            return show_inline_edit(object, get_action(object.action_id))
    if flask.request.method == 'GET' and flask.request.args.get('mode', '') not in ('edit', 'upgrade'):
        instrument = get_instrument_with_translation_in_language(action.instrument_id, user_language_id) if action.instrument else None
        object_type = get_action_type_with_translation_in_language(
            action_type_id=action.type_id,
            language_id=user_language_id
        ).translation.object_name
        object_log_entries = object_log.get_object_log_entries(object_id=object_id, user_id=flask_login.current_user.id)

        dataverse_enabled = bool(flask.current_app.config['DATAVERSE_URL'])
        if dataverse_enabled:
            dataverse_url = logic.dataverse_export.get_dataverse_url(object_id)
            show_dataverse_export = user_may_grant and not dataverse_url
        else:
            dataverse_url = None
            show_dataverse_export = False

        if user_may_edit:
            serializer = itsdangerous.URLSafeTimedSerializer(flask.current_app.config['SECRET_KEY'], salt='mobile-upload')
            token = serializer.dumps([flask_login.current_user.id, object_id])
            mobile_upload_url = flask.url_for('.mobile_file_upload', object_id=object_id, token=token, _external=True)
            mobile_upload_qrcode = generate_qrcode(mobile_upload_url, should_cache=False)
        else:
            mobile_upload_url = None
            mobile_upload_qrcode = None

        object_url = flask.url_for('.object', object_id=object_id, _external=True)
        object_qrcode = generate_qrcode(object_url, should_cache=True)

        location_form = ObjectLocationAssignmentForm()
        locations_map, locations_tree = get_locations_tree()
        locations = [('-1', '—')]
        unvisited_location_ids_prefixes_and_subtrees = [(location_id, '', locations_tree[location_id]) for location_id in locations_tree]
        while unvisited_location_ids_prefixes_and_subtrees:
            location_id, prefix, subtree = unvisited_location_ids_prefixes_and_subtrees.pop(0)
            location = locations_map[location_id]
            locations.append((str(location_id), '{}{} (#{})'.format(prefix, get_translated_text(location.name), location.id)))
            for location_id in sorted(subtree, key=lambda location_id: get_translated_text(locations_map[location_id].name), reverse=True):
                unvisited_location_ids_prefixes_and_subtrees.insert(0, (location_id, '{}{} / '.format(prefix, get_translated_text(location.name)), subtree[location_id]))

        location_form.location.choices = locations
        possible_responsible_users = [('-1', '—')]
        for user in logic.users.get_users(exclude_hidden=True):
            possible_responsible_users.append((str(user.id), '{} (#{})'.format(user.name, user.id)))
        location_form.responsible_user.choices = possible_responsible_users

        measurement_actions = logic.action_translations.get_actions_with_translation_in_language(user_language_id, models.ActionType.MEASUREMENT, use_fallback=True)
        favorite_action_ids = logic.favorites.get_user_favorite_action_ids(flask_login.current_user.id)
        favorite_measurement_actions = [
            action
            for action in measurement_actions
            if action.id in favorite_action_ids and not action.is_hidden
        ]
        # Sort by: instrument name (independent actions first), action name
        favorite_measurement_actions.sort(key=lambda action: (
            action.user.name.lower() if action.user else '',
            get_instrument_with_translation_in_language(action.instrument_id, user_language_id).translation.name.lower() if action.instrument else '',
            action.translation.name.lower()
        ))

        publication_form = ObjectPublicationForm()

        object_publications = logic.publications.get_publications_for_object(object_id=object.id)
        user_may_link_publication = Permissions.WRITE in user_permissions

        notebook_templates = get_notebook_templates(
            object_id=object.id,
            data=object.data,
            schema=object.schema,
            user_id=flask_login.current_user.id
        )

        def build_object_location_assignment_confirmation_url(object_location_assignment_id: int) -> None:
            confirmation_url = flask.url_for(
                'frontend.accept_responsibility_for_object',
                t=logic.security_tokens.generate_token(
                    object_location_assignment_id,
                    salt='confirm_responsibility',
                    secret_key=flask.current_app.config['SECRET_KEY']
                ),
                _external=True
            )
            return confirmation_url

        linked_project = logic.projects.get_project_linked_to_object(object_id)

        def get_project_if_it_exists(project_id):
            try:
                return get_project(project_id)
            except logic.errors.ProjectDoesNotExistError:
                return None

        object_languages = logic.languages.get_languages_in_object_data(object.data)
        languages = []
        for lang_code in object_languages:
            languages.append(get_language_by_lang_code(lang_code))

        all_languages = get_languages()
        metadata_language = flask.request.args.get('language', None)
        if not any(
            language.lang_code == metadata_language
            for language in languages
        ):
            metadata_language = None
        return flask.render_template(
            'objects/view/base.html',
<<<<<<< HEAD
            template_mode="view",
=======
            show_object_type_and_id_on_object_page_text=get_user_settings(flask_login.current_user.id)["SHOW_OBJECT_TYPE_AND_ID_ON_OBJECT_PAGE"],
>>>>>>> f9d7cb6b
            show_object_title=get_user_settings(flask_login.current_user.id)["SHOW_OBJECT_TITLE"],
            measurement_type_name=logic.action_type_translations.get_action_type_translation_for_action_type_in_language(
                action_type_id=logic.actions.models.ActionType.MEASUREMENT,
                language_id=logic.languages.get_user_language(flask_login.current_user).id,
                use_fallback=True
            ).name,
            metadata_language=metadata_language,
            languages=languages,
            all_languages=all_languages,
            SUPPORTED_LOCALES=logic.locale.SUPPORTED_LOCALES,
            ENGLISH=english,
            object_type=object_type,
            action=action,
            action_type=get_action_type_with_translation_in_language(action.type_id, user_language_id),
            instrument=instrument,
            schema=object.schema,
            data=object.data,
            object_log_entries=object_log_entries,
            ObjectLogEntryType=ObjectLogEntryType,
            last_edit_datetime=object.utc_datetime,
            last_edit_user=get_user(object.user_id),
            object_id=object_id,
            user_may_edit=user_may_edit,
            user_may_comment=user_may_edit,
            comments=comments.get_comments_for_object(object_id),
            comment_form=CommentForm(),
            files=logic.files.get_files_for_object(object_id),
            file_source_instrument_exists=False,
            file_source_jupyterhub_exists=False,
            file_form=FileForm(),
            external_link_form=ExternalLinkForm(),
            external_link_invalid='invalid_link' in flask.request.args,
            mobile_upload_url=mobile_upload_url,
            mobile_upload_qrcode=mobile_upload_qrcode,
            notebook_templates=notebook_templates,
            object_qrcode=object_qrcode,
            object_url=object_url,
            restore_form=None,
            version_id=object.version_id,
            user_may_grant=user_may_grant,
            favorite_measurement_actions=favorite_measurement_actions,
            FileLogEntryType=FileLogEntryType,
            file_information_form=FileInformationForm(),
            file_hiding_form=FileHidingForm(),
            new_schema_available=new_schema_available,
            related_objects_tree=related_objects_tree,
            object_publications=object_publications,
            user_may_link_publication=user_may_link_publication,
            user_may_use_as_template=user_may_use_as_template,
            show_dataverse_export=show_dataverse_export,
            dataverse_url=dataverse_url,
            publication_form=publication_form,
            get_object=get_object,
            get_object_if_current_user_has_read_permissions=get_object_if_current_user_has_read_permissions,
            get_object_location_assignment=get_object_location_assignment,
            get_user=get_user,
            get_location=get_location,
            PAGE_SIZES=PAGE_SIZES,
            HORIZONTAL_LABEL_MARGIN=HORIZONTAL_LABEL_MARGIN,
            VERTICAL_LABEL_MARGIN=VERTICAL_LABEL_MARGIN,
            mm=mm,
            object_location_assignments=get_object_location_assignments(object_id),
            build_object_location_assignment_confirmation_url=build_object_location_assignment_confirmation_url,
            user_may_assign_location=user_may_edit,
            location_form=location_form,
            project=linked_project,
            get_project=get_project_if_it_exists,
            get_action_type=get_action_type,
            get_action_type_with_translation_in_language=get_action_type_with_translation_in_language,
            get_instrument_with_translation_in_language=get_instrument_with_translation_in_language
        )
    check_current_user_is_not_readonly()
    if flask.request.args.get('mode', '') == 'upgrade':
        should_upgrade_schema = True
    else:
        should_upgrade_schema = False
    return show_object_form(object, action=get_action(object.action_id), should_upgrade_schema=should_upgrade_schema)


@frontend.route('/objects/<int:object_id>/dc.rdf')
@frontend.route('/objects/<int:object_id>/versions/<int:version_id>/dc.rdf')
@object_permissions_required(Permissions.READ, on_unauthorized=on_unauthorized)
def object_rdf(object_id, version_id=None):
    rdf_xml = logic.rdf.generate_rdf(flask_login.current_user.id, object_id, version_id)
    return flask.Response(
        rdf_xml,
        mimetype='application/rdf+xml',
    )


@frontend.route('/objects/<int:object_id>/label')
@object_permissions_required(Permissions.READ, on_unauthorized=on_unauthorized)
def print_object_label(object_id):
    mode = flask.request.args.get('mode', 'mixed')
    if mode == 'fixed-width':
        create_mixed_labels = False
        create_long_labels = False
        include_qrcode_in_long_labels = None
        paper_format = flask.request.args.get('width-paper-format', '')
        if paper_format not in PAGE_SIZES:
            paper_format = DEFAULT_PAPER_FORMAT
        maximum_width = math.floor(PAGE_SIZES[paper_format][0] / mm - 2 * HORIZONTAL_LABEL_MARGIN)
        maximum_height = math.floor(PAGE_SIZES[paper_format][1] / mm - 2 * VERTICAL_LABEL_MARGIN)
        ghs_classes_side_by_side = 'side-by-side' in flask.request.args
        label_minimum_width = 20
        if ghs_classes_side_by_side:
            label_minimum_width = 40
        try:
            label_width = float(flask.request.args.get('label-width', '20'))
        except ValueError:
            label_width = 0
        if math.isnan(label_width):
            label_width = 0
        if label_width < label_minimum_width:
            label_width = label_minimum_width
        if label_width > maximum_width:
            label_width = maximum_width
        try:
            label_minimum_height = float(flask.request.args.get('label-minimum-height', '0'))
        except ValueError:
            label_minimum_height = 0
        if math.isnan(label_minimum_height):
            label_minimum_height = 0
        if label_minimum_height < 0:
            label_minimum_height = 0
        if label_minimum_height > maximum_height:
            label_minimum_height = maximum_height
        qrcode_width = 18
        centered = 'centered' in flask.request.args
    elif mode == 'minimum-height':
        create_mixed_labels = False
        create_long_labels = True
        paper_format = flask.request.args.get('height-paper-format', '')
        if paper_format not in PAGE_SIZES:
            paper_format = DEFAULT_PAPER_FORMAT
        maximum_width = math.floor(PAGE_SIZES[paper_format][0] / mm - 2 * HORIZONTAL_LABEL_MARGIN)
        include_qrcode_in_long_labels = 'include-qrcode' in flask.request.args
        label_width = 0
        label_minimum_height = 0
        try:
            label_minimum_width = float(flask.request.args.get('label-minimum-width', '0'))
        except ValueError:
            label_minimum_width = 0
        if math.isnan(label_minimum_width):
            label_minimum_width = 0
        if label_minimum_width < 0:
            label_minimum_width = 0
        if label_minimum_width > maximum_width:
            label_minimum_width = maximum_width
        qrcode_width = 0
        ghs_classes_side_by_side = None
        centered = None
    else:
        create_mixed_labels = True
        create_long_labels = None
        include_qrcode_in_long_labels = None
        paper_format = flask.request.args.get('mixed-paper-format', '')
        if paper_format not in PAGE_SIZES:
            paper_format = DEFAULT_PAPER_FORMAT
        label_width = 0
        label_minimum_height = 0
        qrcode_width = 0
        label_minimum_width = 0
        ghs_classes_side_by_side = None
        centered = None

    object = get_object(object_id=object_id)
    object_log_entries = object_log.get_object_log_entries(object_id=object_id, user_id=flask_login.current_user.id)
    for object_log_entry in object_log_entries:
        if object_log_entry.type in (ObjectLogEntryType.CREATE_OBJECT, ObjectLogEntryType.CREATE_BATCH):
            creation_date = object_log_entry.utc_datetime.strftime('%Y-%m-%d')
            creation_user = get_user(object_log_entry.user_id).name
            break
    else:
        creation_date = _('Unknown')
        creation_user = _('Unknown')
    if 'created' in object.data and '_type' in object.data['created'] and object.data['created']['_type'] == 'datetime':
        creation_date = object.data['created']['utc_datetime'].split(' ')[0]
    if 'name' in object.data and '_type' in object.data['name'] and object.data['name']['_type'] == 'text':
        object_name = get_translated_text(object.data['name']['text'])
    else:
        object_name = _('Unknown Object')

    object_url = flask.url_for('.object', object_id=object_id, _external=True)

    if 'hazards' in object.data and '_type' in object.data['hazards'] and object.data['hazards']['_type'] == 'hazards':
        hazards = object.data['hazards']['hazards']
    else:
        hazards = []

    pdf_data = create_labels(
        object_id=object_id,
        object_name=object_name,
        object_url=object_url,
        creation_user=creation_user,
        creation_date=creation_date,
        ghs_classes=hazards,
        paper_format=paper_format,
        create_mixed_labels=create_mixed_labels,
        create_long_labels=create_long_labels,
        include_qrcode_in_long_labels=include_qrcode_in_long_labels,
        label_width=label_width,
        label_minimum_height=label_minimum_height,
        label_minimum_width=label_minimum_width,
        qrcode_width=qrcode_width,
        ghs_classes_side_by_side=ghs_classes_side_by_side,
        centered=centered
    )
    return flask.send_file(
        io.BytesIO(pdf_data),
        mimetype='application/pdf',
        cache_timeout=-1
    )


@frontend.route('/objects/<int:object_id>/comments/', methods=['POST'])
@object_permissions_required(Permissions.WRITE)
def post_object_comments(object_id):
    check_current_user_is_not_readonly()
    comment_form = CommentForm()
    if comment_form.validate_on_submit():
        content = comment_form.content.data
        comments.create_comment(object_id=object_id, user_id=flask_login.current_user.id, content=content)
        flask.flash(_('Successfully posted a comment.'), 'success')
    else:
        flask.flash(_('Please enter a comment text.'), 'error')
    return flask.redirect(flask.url_for('.object', object_id=object_id))


@frontend.route('/objects/search/')
@flask_login.login_required
def search():
    actions = get_sorted_actions_for_user(
        user_id=flask_login.current_user.id
    )
    user_language_id = get_user_language(flask_login.current_user).id

    action_types = get_action_types_with_translations_in_language(user_language_id)
    search_paths = {}
    search_paths_by_action = {}
    search_paths_by_action_type = {}
    for action_type in action_types:
        search_paths_by_action_type[action_type.id] = {}
    for action in actions:
        search_paths_by_action[action.id] = {}
        if action.type_id not in search_paths_by_action_type:
            search_paths_by_action_type[action.type_id] = {}
        for property_path, property_type in logic.schemas.utils.get_property_paths_for_schema(
                schema=action.schema,
                valid_property_types={'text', 'bool', 'quantity', 'datetime'}
        ).items():
            property_path = '.'.join(
                key if key is not None else '?'
                for key in property_path
            )
            search_paths_by_action[action.id][property_path] = [property_type]
            if property_path not in search_paths_by_action_type[action.type_id]:
                search_paths_by_action_type[action.type_id][property_path] = [property_type]
            elif property_type not in search_paths_by_action_type[action.type_id][property_path]:
                search_paths_by_action_type[action.type_id][property_path].append(property_type)
            if property_path not in search_paths:
                search_paths[property_path] = [property_type]
            elif property_type not in search_paths[property_path]:
                search_paths[property_path].append(property_type)
    return flask.render_template(
        'search.html',
        search_paths=search_paths,
        search_paths_by_action=search_paths_by_action,
        search_paths_by_action_type=search_paths_by_action_type,
        actions=actions,
        action_types=action_types,
        datetime=datetime
    ), 200, {
        'Cache-Control': 'no-cache, no-store, must-revalidate',
        'Pragma': 'no-cache',
        'Expires': '0'
    }


@frontend.route('/objects/referencable')
@flask_login.login_required
def referencable_objects():
    required_perm = Permissions.READ
    if 'required_perm' in flask.request.args:
        try:
            required_perm = Permissions.from_name(flask.request.args['required_perm'])
        except ValueError:
            try:
                required_perm = Permissions(int(flask.request.args['required_perm']))
            except ValueError:
                return {
                    "message": "argument {} is not a valid permission.".format(flask.request.args['required_perm'])
                }, 400

    referencable_objects = get_object_info_with_permissions(
        user_id=flask_login.current_user.id,
        permissions=required_perm,
    )

    def dictify(x):
        return {
            'id': x.object_id,
            'text': flask.escape('{} (#{})'.format(get_translated_text(x.name_json), x.object_id)),
            'action_id': x.action_id,
            'max_permission': x.max_permission,
            'tags': [flask.escape(tag) for tag in x.tags['tags']] if x.tags and isinstance(x.tags, dict) and x.tags.get('_type') == 'tags' and x.tags.get('tags') else []
        }

    return {'referencable_objects': [dictify(x) for x in referencable_objects]}


@frontend.route('/objects/<int:object_id>/permissions/request', methods=['POST'])
@flask_login.login_required
def object_permissions_request(object_id):
    current_permissions = get_user_object_permissions(object_id=object_id, user_id=flask_login.current_user.id)
    if Permissions.READ in current_permissions:
        flask.flash(_('You already have permissions to access this object.'), 'error')
        return flask.redirect(flask.url_for('.object', object_id=object_id))
    request_object_permissions(flask_login.current_user.id, object_id)
    flask.flash(_('Your request for permissions has been sent.'), 'success')
    return flask.redirect(flask.url_for('.objects'))


@frontend.route('/objects/<int:object_id>/locations/', methods=['POST'])
@object_permissions_required(Permissions.WRITE)
def post_object_location(object_id):
    check_current_user_is_not_readonly()
    location_form = ObjectLocationAssignmentForm()
    location_form.location.choices = [('-1', '—')] + [
        (str(location.id), '{} (#{})'.format(location.name, location.id))
        for location in get_locations()
    ]
    possible_responsible_users = [('-1', '—')]
    for user in logic.users.get_users(exclude_hidden=True):
        possible_responsible_users.append((str(user.id), '{} (#{})'.format(user.name, user.id)))
    location_form.responsible_user.choices = possible_responsible_users
    if location_form.validate_on_submit():
        location_id = int(location_form.location.data)
        if location_id < 0:
            location_id = None
        responsible_user_id = int(location_form.responsible_user.data)
        if responsible_user_id < 0:
            responsible_user_id = None
        description = location_form.description.data
        try:
            description = json.loads(description)
        except Exception:
            description = {}
        valid_description = {'en': ''}
        for language_code, description_text in description.items():
            if not isinstance(language_code, str):
                continue
            try:
                language = get_language_by_lang_code(language_code)
            except logic.errors.LanguageDoesNotExistError:
                continue
            if not language.enabled_for_input:
                continue
            valid_description[language_code] = description_text
        description = valid_description
        if location_id is not None or responsible_user_id is not None:
            assign_location_to_object(object_id, location_id, responsible_user_id, flask_login.current_user.id, description)
            flask.flash(_('Successfully assigned a new location to this object.'), 'success')
        else:
            flask.flash(_('Please select a location or a responsible user.'), 'error')
    else:
        flask.flash(_('Please select a location or a responsible user.'), 'error')
    return flask.redirect(flask.url_for('.object', object_id=object_id))


@frontend.route('/objects/<int:object_id>/publications/', methods=['POST'])
@object_permissions_required(Permissions.WRITE)
def post_object_publication(object_id):
    check_current_user_is_not_readonly()
    publication_form = ObjectPublicationForm()
    if publication_form.validate_on_submit():
        doi = publication_form.doi.data
        title = publication_form.title.data
        object_name = publication_form.object_name.data
        if title is not None:
            title = title.strip()
        if not title:
            title = None
        if object_name is not None:
            object_name = object_name.strip()
        if not object_name:
            object_name = None
        existing_publication = ([
            publication
            for publication in logic.publications.get_publications_for_object(object_id)
            if publication.doi == doi
        ] or [None])[0]
        if existing_publication is not None and existing_publication.title == title and existing_publication.object_name == object_name:
            flask.flash(_('This object has already been linked to this publication.'), 'info')
        else:
            logic.publications.link_publication_to_object(user_id=flask_login.current_user.id, object_id=object_id, doi=doi, title=title, object_name=object_name)
            if existing_publication is None:
                flask.flash(_('Successfully linked this object to a publication.'), 'success')
            else:
                flask.flash(_('Successfully updated the information for this publication.'), 'success')
    else:
        flask.flash(_('Please enter a valid DOI for the publication you want to link this object to.'), 'error')
    return flask.redirect(flask.url_for('.object', object_id=object_id))


@frontend.route('/objects/<int:object_id>/export')
@object_permissions_required(Permissions.READ, on_unauthorized=on_unauthorized)
def export_data(object_id):
    object_ids = [object_id]
    file_extension = flask.request.args.get('format', '.pdf')
    if file_extension != '.pdf' and file_extension not in logic.export.FILE_FORMATS:
        return flask.abort(400)
    if 'object_ids' in flask.request.args:
        try:
            object_ids = json.loads(flask.request.args['object_ids'])
            object_ids = [int(i) for i in object_ids]
            if any((Permissions.READ not in get_user_object_permissions(i, flask_login.current_user.id)) for i in object_ids):
                return flask.abort(400)
        except Exception:
            return flask.abort(400)
        if not object_ids:
            return flask.abort(400)
    if file_extension == '.pdf':
        sections = pdfexport.SECTIONS
        if 'sections' in flask.request.args:
            try:
                sections = sections.intersection(json.loads(flask.request.args['sections']))
            except Exception:
                return flask.abort(400)
        if 'language' in flask.request.args:
            try:
                lang_code = flask.request.args['language']
                if lang_code not in logic.locale.SUPPORTED_LOCALES:
                    raise ValueError()
                language = logic.languages.get_language_by_lang_code(lang_code)
                if not language.enabled_for_user_interface:
                    raise ValueError()
            except Exception:
                lang_code = 'en'
        else:
            lang_code = 'en'
        pdf_data = pdfexport.create_pdfexport(object_ids, sections, lang_code)
        file_bytes = io.BytesIO(pdf_data)
    elif file_extension in logic.export.FILE_FORMATS:
        file_bytes = logic.export.FILE_FORMATS[file_extension][1](flask_login.current_user.id, object_ids=object_ids)
    else:
        file_bytes = None
    if file_bytes:
        return flask.Response(
            file_bytes,
            200,
            headers={
                'Content-Disposition': f'attachment; filename=sampledb_export{file_extension}',
                'Content-Type': 'application/pdf' if file_extension == '.pdf' else logic.export.FILE_FORMATS[file_extension][2]
            }
        )
    return flask.abort(500)


@frontend.route('/objects/<int:object_id>/files/')
@object_permissions_required(Permissions.READ, on_unauthorized=on_unauthorized)
def object_files(object_id):
    files = logic.files.get_files_for_object(object_id)
    zip_bytes = io.BytesIO()
    with zipfile.ZipFile(zip_bytes, 'w') as zip_file:
        for file in files:
            if file.is_hidden:
                continue
            if file.storage in {'local', 'database'}:
                try:
                    file_bytes = file.open(read_only=True).read()
                except Exception:
                    pass
                else:
                    zip_file.writestr(os.path.basename(file.original_file_name), file_bytes)
    return flask.Response(
        zip_bytes.getvalue(),
        200,
        headers={
            'Content-Type': 'application/zip',
            'Content-Disposition': f'attachment; filename=object_{object_id}_files.zip'
        }
    )


@frontend.route('/objects/<int:object_id>/files/<int:file_id>', methods=['GET'])
@object_permissions_required(Permissions.READ, on_unauthorized=on_unauthorized)
def object_file(object_id, file_id):
    file = logic.files.get_file_for_object(object_id, file_id)
    if file is None:
        return flask.abort(404)
    if file.is_hidden:
        return flask.abort(403)
    if file.storage in ('local', 'database'):
        if 'preview' in flask.request.args:
            file_extension = os.path.splitext(file.original_file_name)[1]
            mime_type = flask.current_app.config.get('MIME_TYPES', {}).get(file_extension, None)
            if mime_type is not None:
                return flask.send_file(file.open(), mimetype=mime_type, last_modified=file.utc_datetime)
        return flask.send_file(file.open(), as_attachment=True, attachment_filename=file.original_file_name, last_modified=file.utc_datetime)
    # TODO: better error handling
    return flask.abort(404)


@frontend.route('/objects/<int:object_id>/files/<int:file_id>', methods=['POST'])
@object_permissions_required(Permissions.WRITE)
def update_file_information(object_id, file_id):
    check_current_user_is_not_readonly()
    form = FileInformationForm()
    if not form.validate_on_submit():
        return flask.abort(400)
    title = form.title.data
    description = form.description.data
    try:
        logic.files.update_file_information(
            object_id=object_id,
            file_id=file_id,
            user_id=flask_login.current_user.id,
            title=title,
            description=description
        )
    except logic.errors.FileDoesNotExistError:
        return flask.abort(404)
    return flask.redirect(flask.url_for('.object', object_id=object_id, _anchor='file-{}'.format(file_id)))


@frontend.route('/objects/<int:object_id>/files/<int:file_id>/hide', methods=['POST'])
@object_permissions_required(Permissions.WRITE)
def hide_file(object_id, file_id):
    check_current_user_is_not_readonly()
    form = FileHidingForm()
    if not form.validate_on_submit():
        return flask.abort(400)
    reason = form.reason.data
    try:
        logic.files.hide_file(
            object_id=object_id,
            file_id=file_id,
            user_id=flask_login.current_user.id,
            reason=reason
        )
    except logic.errors.FileDoesNotExistError:
        return flask.abort(404)
    flask.flash(_('The file was hidden successfully.'), 'success')
    return flask.redirect(flask.url_for('.object', object_id=object_id, _anchor='file-{}'.format(file_id)))


@frontend.route('/objects/<int:object_id>/files/mobile_upload/<token>', methods=['GET'])
def mobile_file_upload(object_id: int, token: str):
    serializer = itsdangerous.URLSafeTimedSerializer(flask.current_app.config['SECRET_KEY'], salt='mobile-upload')
    try:
        user_id, object_id = serializer.loads(token, max_age=15 * 60)
    except itsdangerous.BadSignature:
        return flask.abort(400)
    try:
        user = logic.users.get_user(user_id)
    except UserDoesNotExistError:
        return flask.abort(403)
    if user.is_readonly:
        return flask.abort(403)
    return flask.render_template('mobile_upload.html')


@frontend.route('/objects/<int:object_id>/files/mobile_upload/<token>', methods=['POST'])
def post_mobile_file_upload(object_id: int, token: str):
    serializer = itsdangerous.URLSafeTimedSerializer(flask.current_app.config['SECRET_KEY'], salt='mobile-upload')
    try:
        user_id, object_id = serializer.loads(token, max_age=15 * 60)
    except itsdangerous.BadSignature:
        return flask.abort(400)
    try:
        user = logic.users.get_user(user_id)
    except UserDoesNotExistError:
        return flask.abort(403)
    if user.is_readonly:
        return flask.abort(403)
    files = flask.request.files.getlist('file_input')
    if not files:
        return flask.redirect(
            flask.url_for(
                '.mobile_file_upload',
                object_id=object_id,
                token=token
            )
        )
    for file_storage in files:
        file_name = werkzeug.utils.secure_filename(file_storage.filename)
        logic.files.create_database_file(object_id, user_id, file_name, lambda stream: file_storage.save(dst=stream))
    return flask.render_template('mobile_upload_success.html')


@frontend.route('/objects/<int:object_id>/files/', methods=['POST'])
@object_permissions_required(Permissions.WRITE)
def post_object_files(object_id):
    check_current_user_is_not_readonly()
    external_link_form = ExternalLinkForm()
    file_form = FileForm()
    if file_form.validate_on_submit():
        file_source = file_form.file_source.data
        if file_source == 'local':
            files = flask.request.files.getlist(file_form.local_files.name)
            for file_storage in files:
                file_name = werkzeug.utils.secure_filename(file_storage.filename)
                logic.files.create_database_file(object_id, flask_login.current_user.id, file_name, lambda stream: file_storage.save(dst=stream))
            flask.flash(_('Successfully uploaded files.'), 'success')
        else:
            flask.flash(_('Failed to upload files.'), 'error')
    elif external_link_form.validate_on_submit():
        url = external_link_form.url.data
        logic.files.create_url_file(object_id, flask_login.current_user.id, url)
        flask.flash(_('Successfully posted link.'), 'success')
    elif external_link_form.errors:
        flask.flash(_('Failed to post link.'), 'error')
        return flask.redirect(flask.url_for('.object', object_id=object_id, invalid_link=True, _anchor='anchor-post-link'))
    else:
        flask.flash(_('Failed to upload files.'), 'error')
    return flask.redirect(flask.url_for('.object', object_id=object_id))


@frontend.route('/objects/new', methods=['GET', 'POST'])
@flask_login.login_required
def new_object():
    check_current_user_is_not_readonly()
    action_id = flask.request.args.get('action_id', None)
    previous_object_id = flask.request.args.get('previous_object_id', None)
    if not action_id and not previous_object_id:
        # TODO: handle error
        return flask.abort(404)

    sample_id = flask.request.args.get('sample_id', None)

    previous_object = None
    action = None
    if previous_object_id:
        try:
            previous_object = get_object(previous_object_id)
        except ObjectDoesNotExistError:
            flask.flash(_("This object does not exist."), 'error')
            return flask.abort(404)
        if Permissions.READ not in get_user_object_permissions(user_id=flask_login.current_user.id, object_id=previous_object_id):
            flask.flash(_("You do not have the required permissions to use this object as a template."), 'error')
            return flask.abort(403)
        if action_id:
            if action_id != str(previous_object.action_id):
                flask.flash(_("This object was created with a different action."), 'error')
                return flask.abort(400)
            else:
                action_id = previous_object.action_id
    if action_id:
        try:
            action = get_action(action_id)
        except ActionDoesNotExistError:
            flask.flash(_("This action does not exist."), 'error')
            return flask.abort(404)
        if Permissions.READ not in get_user_action_permissions(action_id, user_id=flask_login.current_user.id):
            flask.flash(_("You do not have the required permissions to use this action."), 'error')
            return flask.abort(403)

    placeholder_data = {}

    if sample_id is not None:
        try:
            sample_id = int(sample_id)
        except ValueError:
            sample_id = None
        else:
            if sample_id <= 0:
                sample_id = None
    if sample_id is not None:
        try:
            logic.objects.get_object(sample_id)
        except logic.errors.ObjectDoesNotExistError:
            sample_id = None
    if sample_id is not None:
        if action.schema.get('properties', {}).get('sample', {}).get('type', '') == 'sample':
            placeholder_data = {
                ('sample', ): {'_type': 'sample', 'object_id': sample_id}
            }

    # TODO: check instrument permissions
    return show_object_form(None, action, previous_object, placeholder_data=placeholder_data)


@frontend.route('/objects/<int:object_id>/versions/')
@object_permissions_required(Permissions.READ, on_unauthorized=on_unauthorized)
def object_versions(object_id):
    object = get_object(object_id=object_id)
    if object is None:
        return flask.abort(404)
    object_versions = get_object_versions(object_id=object_id)
    object_versions.sort(key=lambda object_version: -object_version.version_id)
    return flask.render_template('objects/object_versions.html', get_user=get_user, object=object, object_versions=object_versions)


@frontend.route('/objects/<int:object_id>/versions/<int:version_id>')
@object_permissions_required(Permissions.READ, on_unauthorized=on_unauthorized)
def object_version(object_id, version_id):
    user_language_id = logic.languages.get_user_language(flask_login.current_user).id
    english = get_language(Language.ENGLISH)
    object = get_object(object_id=object_id, version_id=version_id)
    form = None
    user_permissions = get_user_object_permissions(object_id=object_id, user_id=flask_login.current_user.id)
    if Permissions.WRITE in user_permissions:
        current_object = get_object(object_id=object_id)
        if current_object.version_id != version_id:
            form = ObjectVersionRestoreForm()
    user_may_grant = Permissions.GRANT in user_permissions
    action = get_action_with_translation_in_language(object.action_id, user_language_id, use_fallback=True)
    action_type = get_action_type_with_translation_in_language(action.type_id, user_language_id)
    instrument = get_instrument_with_translation_in_language(action.instrument_id, user_language_id) if action.instrument_id else None

    object_languages = logic.languages.get_languages_in_object_data(object.data)
    languages = []
    for lang_code in object_languages:
        languages.append(get_language_by_lang_code(lang_code))

    metadata_language = flask.request.args.get('language', None)
    if not any(
        language.lang_code == metadata_language
        for language in languages
    ):
        metadata_language = None
    return flask.render_template(
        'objects/view/base.html',
<<<<<<< HEAD
        template_mode="view",
=======
        show_object_type_and_id_on_object_page_text=get_user_settings(flask_login.current_user.id)["SHOW_OBJECT_TYPE_AND_ID_ON_OBJECT_PAGE"],
>>>>>>> f9d7cb6b
        show_object_title=get_user_settings(flask_login.current_user.id)["SHOW_OBJECT_TITLE"],
        languages=languages,
        metadata_language=metadata_language,
        ENGLISH=english,
        is_archived=True,
        object_type=action_type.translation.object_name,
        action=action,
        action_type=action_type,
        instrument=instrument,
        schema=object.schema,
        data=object.data,
        last_edit_datetime=object.utc_datetime,
        last_edit_user=get_user(object.user_id),
        get_object_if_current_user_has_read_permissions=get_object_if_current_user_has_read_permissions,
        object_id=object_id,
        version_id=version_id,
        link_version_specific_rdf=True,
        restore_form=form,
        get_user=get_user,
        user_may_grant=user_may_grant,
        get_action_type=get_action_type,
        get_action_type_with_translation_in_language=get_action_type_with_translation_in_language,
    )


@frontend.route('/objects/<int:object_id>/versions/<int:version_id>/restore', methods=['GET', 'POST'])
@object_permissions_required(Permissions.WRITE)
def restore_object_version(object_id, version_id):
    if version_id < 0 or object_id < 0:
        return flask.abort(404)
    try:
        current_object = get_object(object_id=object_id)
    except ObjectDoesNotExistError:
        return flask.abort(404)
    if current_object.version_id <= version_id:
        return flask.abort(404)
    form = ObjectVersionRestoreForm()
    if form.validate_on_submit():
        logic.objects.restore_object_version(object_id=object_id, version_id=version_id, user_id=flask_login.current_user.id)
        return flask.redirect(flask.url_for('.object', object_id=object_id))
    return flask.render_template('objects/restore_object_version.html', object_id=object_id, version_id=version_id, restore_form=form)


@frontend.route('/objects/<int:object_id>/permissions')
@object_permissions_required(Permissions.READ, on_unauthorized=on_unauthorized)
def object_permissions(object_id):
    check_current_user_is_not_readonly()
    object = get_object(object_id)
    action = get_action(object.action_id)
    instrument = action.instrument
    user_permissions = get_object_permissions_for_users(object_id=object_id, include_instrument_responsible_users=False, include_groups=False, include_projects=False, include_readonly=False, include_admin_permissions=False)
    group_permissions = get_object_permissions_for_groups(object_id=object_id, include_projects=False)
    project_permissions = get_object_permissions_for_projects(object_id=object_id)
    public_permissions = Permissions.READ if object_is_public(object_id) else Permissions.NONE
    suggested_user_id = flask.request.args.get('add_user_id', '')
    try:
        suggested_user_id = int(suggested_user_id)
    except ValueError:
        suggested_user_id = None
    if Permissions.GRANT in get_user_object_permissions(object_id=object_id, user_id=flask_login.current_user.id):
        user_permission_form_data = []
        for user_id, permissions in user_permissions.items():
            if user_id is None:
                continue
            user_permission_form_data.append({'user_id': user_id, 'permissions': permissions.name.lower()})
        group_permission_form_data = []
        for group_id, permissions in group_permissions.items():
            if group_id is None:
                continue
            group_permission_form_data.append({'group_id': group_id, 'permissions': permissions.name.lower()})
        project_permission_form_data = []
        for project_id, permissions in project_permissions.items():
            if project_id is None:
                continue
            project_permission_form_data.append({'project_id': project_id, 'permissions': permissions.name.lower()})
        edit_user_permissions_form = ObjectPermissionsForm(public_permissions=public_permissions.name.lower(), user_permissions=user_permission_form_data, group_permissions=group_permission_form_data, project_permissions=project_permission_form_data)
        users = get_users(exclude_hidden=True)
        users = [user for user in users if user.id not in user_permissions]
        add_user_permissions_form = ObjectUserPermissionsForm()
        groups = get_user_groups(flask_login.current_user.id)
        groups = [group for group in groups if group.id not in group_permissions]
        add_group_permissions_form = ObjectGroupPermissionsForm()
        projects = get_user_projects(flask_login.current_user.id, include_groups=True)
        projects = [project for project in projects if project.id not in project_permissions]
        add_project_permissions_form = ObjectProjectPermissionsForm()
        copy_permissions_form = CopyPermissionsForm()
        if not flask.current_app.config["LOAD_OBJECTS_IN_BACKGROUND"]:
            existing_objects = get_objects_with_permissions(
                user_id=flask_login.current_user.id,
                permissions=Permissions.GRANT
            )
            copy_permissions_form.object_id.choices = [
                (str(existing_object.id), existing_object.data['name']['text'])
                for existing_object in existing_objects
                if existing_object.id != object_id
            ]
            if len(copy_permissions_form.object_id.choices) == 0:
                copy_permissions_form = None
        else:
            copy_permissions_form.object_id.choices = []
    else:
        edit_user_permissions_form = None
        add_user_permissions_form = None
        add_group_permissions_form = None
        add_project_permissions_form = None
        copy_permissions_form = None
        users = []
        groups = []
        projects = []

    acceptable_project_ids = {
        project.id
        for project in projects
    }

    all_projects = logic.projects.get_projects()
    all_projects_by_id = {
        project.id: project
        for project in all_projects
    }

    if not flask.current_app.config['DISABLE_SUBPROJECTS']:
        project_id_hierarchy_list = logic.projects.get_project_id_hierarchy_list(list(all_projects_by_id))
        project_id_hierarchy_list = [
            (level, project_id, project_id in acceptable_project_ids)
            for level, project_id in project_id_hierarchy_list
        ]
    else:
        project_id_hierarchy_list = [
            (0, project.id, project.id in acceptable_project_ids)
            for project in sorted(all_projects, key=lambda project: project.id)
        ]
    return flask.render_template(
        'objects/object_permissions.html',
        instrument=instrument,
        action=action,
        object=object,
        user_permissions=user_permissions,
        group_permissions=group_permissions,
        project_permissions=project_permissions,
        public_permissions=public_permissions,
        get_user=get_user,
        Permissions=Permissions,
        form=edit_user_permissions_form,
        users=users,
        groups=groups,
        projects_by_id=all_projects_by_id,
        project_id_hierarchy_list=project_id_hierarchy_list,
        add_user_permissions_form=add_user_permissions_form,
        add_group_permissions_form=add_group_permissions_form,
        get_group=get_group,
        add_project_permissions_form=add_project_permissions_form,
        copy_permissions_form=copy_permissions_form,
        get_project=get_project,
        suggested_user_id=suggested_user_id
    )


@frontend.route('/objects/<int:object_id>/permissions', methods=['POST'])
@object_permissions_required(Permissions.GRANT)
def update_object_permissions(object_id):
    edit_user_permissions_form = ObjectPermissionsForm()
    add_user_permissions_form = ObjectUserPermissionsForm()
    add_group_permissions_form = ObjectGroupPermissionsForm()
    add_project_permissions_form = ObjectProjectPermissionsForm()
    copy_permissions_form = CopyPermissionsForm()
    if 'copy_permissions' in flask.request.form:
        if not flask.current_app.config["LOAD_OBJECTS_IN_BACKGROUND"]:
            existing_objects = get_objects_with_permissions(
                user_id=flask_login.current_user.id,
                permissions=Permissions.GRANT
            )
            copy_permissions_form.object_id.choices = [
                (str(existing_object.id), existing_object.data['name']['text'])
                for existing_object in existing_objects
                if existing_object.id != object_id
            ]
        else:
            copy_permissions_form.object_id.choices = []
        if copy_permissions_form.validate_on_submit():
            logic.object_permissions.copy_permissions(object_id, int(copy_permissions_form.object_id.data))
            logic.object_permissions.set_user_object_permissions(object_id, flask_login.current_user.id, Permissions.GRANT)
            flask.flash(_("Successfully copied object permissions."), 'success')
    elif 'edit_user_permissions' in flask.request.form and edit_user_permissions_form.validate_on_submit():
        set_object_public(object_id, edit_user_permissions_form.public_permissions.data == 'read')
        for user_permissions_data in edit_user_permissions_form.user_permissions.data:
            user_id = user_permissions_data['user_id']
            try:
                get_user(user_id)
            except UserDoesNotExistError:
                continue
            permissions = Permissions.from_name(user_permissions_data['permissions'])
            set_user_object_permissions(object_id=object_id, user_id=user_id, permissions=permissions)
        for group_permissions_data in edit_user_permissions_form.group_permissions.data:
            group_id = group_permissions_data['group_id']
            try:
                get_group(group_id)
            except GroupDoesNotExistError:
                continue
            permissions = Permissions.from_name(group_permissions_data['permissions'])
            set_group_object_permissions(object_id=object_id, group_id=group_id, permissions=permissions)
        for project_permissions_data in edit_user_permissions_form.project_permissions.data:
            project_id = project_permissions_data['project_id']
            try:
                get_project(project_id)
            except ProjectDoesNotExistError:
                continue
            permissions = Permissions.from_name(project_permissions_data['permissions'])
            set_project_object_permissions(object_id=object_id, project_id=project_id, permissions=permissions)
        user_log.edit_object_permissions(user_id=flask_login.current_user.id, object_id=object_id)
        flask.flash(_("Successfully updated object permissions."), 'success')
    elif 'add_user_permissions' in flask.request.form and add_user_permissions_form.validate_on_submit():
        user_id = add_user_permissions_form.user_id.data
        permissions = Permissions.from_name(add_user_permissions_form.permissions.data)
        object_permissions = get_object_permissions_for_users(object_id=object_id, include_instrument_responsible_users=False, include_groups=False, include_projects=False, include_admin_permissions=False)
        assert permissions in [Permissions.READ, Permissions.WRITE, Permissions.GRANT]
        assert user_id not in object_permissions
        user_log.edit_object_permissions(user_id=flask_login.current_user.id, object_id=object_id)
        set_user_object_permissions(object_id=object_id, user_id=user_id, permissions=permissions)
        flask.flash(_("Successfully updated object permissions."), 'success')
    elif 'add_group_permissions' in flask.request.form and add_group_permissions_form.validate_on_submit():
        group_id = add_group_permissions_form.group_id.data
        permissions = Permissions.from_name(add_group_permissions_form.permissions.data)
        object_permissions = get_object_permissions_for_groups(object_id=object_id)
        assert permissions in [Permissions.READ, Permissions.WRITE, Permissions.GRANT]
        assert group_id not in object_permissions
        user_log.edit_object_permissions(user_id=flask_login.current_user.id, object_id=object_id)
        set_group_object_permissions(object_id=object_id, group_id=group_id, permissions=permissions)
        flask.flash(_("Successfully updated object permissions."), 'success')
    elif 'add_project_permissions' in flask.request.form and add_project_permissions_form.validate_on_submit():
        project_id = add_project_permissions_form.project_id.data
        permissions = Permissions.from_name(add_project_permissions_form.permissions.data)
        object_permissions = get_object_permissions_for_projects(object_id=object_id)
        assert permissions in [Permissions.READ, Permissions.WRITE, Permissions.GRANT]
        assert project_id not in object_permissions
        user_log.edit_object_permissions(user_id=flask_login.current_user.id, object_id=object_id)
        set_project_object_permissions(object_id=object_id, project_id=project_id, permissions=permissions)
        flask.flash(_("Successfully updated object permissions."), 'success')
    else:
        flask.flash(_("A problem occurred while changing the object permissions. Please try again."), 'error')
    return flask.redirect(flask.url_for('.object_permissions', object_id=object_id))<|MERGE_RESOLUTION|>--- conflicted
+++ resolved
@@ -1366,11 +1366,8 @@
             metadata_language = None
         return flask.render_template(
             'objects/view/base.html',
-<<<<<<< HEAD
             template_mode="view",
-=======
             show_object_type_and_id_on_object_page_text=get_user_settings(flask_login.current_user.id)["SHOW_OBJECT_TYPE_AND_ID_ON_OBJECT_PAGE"],
->>>>>>> f9d7cb6b
             show_object_title=get_user_settings(flask_login.current_user.id)["SHOW_OBJECT_TITLE"],
             measurement_type_name=logic.action_type_translations.get_action_type_translation_for_action_type_in_language(
                 action_type_id=logic.actions.models.ActionType.MEASUREMENT,
@@ -2095,11 +2092,8 @@
         metadata_language = None
     return flask.render_template(
         'objects/view/base.html',
-<<<<<<< HEAD
         template_mode="view",
-=======
         show_object_type_and_id_on_object_page_text=get_user_settings(flask_login.current_user.id)["SHOW_OBJECT_TYPE_AND_ID_ON_OBJECT_PAGE"],
->>>>>>> f9d7cb6b
         show_object_title=get_user_settings(flask_login.current_user.id)["SHOW_OBJECT_TITLE"],
         languages=languages,
         metadata_language=metadata_language,
