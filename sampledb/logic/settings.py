# coding: utf-8
"""
Settings logic.

This module implements the logic for reading and writing user settings using
the generic Settings model.
In addition to providing the basics for accessing arbitrary JSON-compatible
settings, this module also implements which actual settings exist and that
the user's settings contain the correct data types. These are defined using
the DEFAULT_SETTINGS global variable, which contains the default value for
each setting. If there is no default value for a setting, DEFAULT_SETTINGS
should contain None for it and code for data type verification needs to be
added to `_verify_setting`.
"""

import copy
import typing

from .. import db
from ..models import Settings
from .users import get_user


DEFAULT_SETTINGS = {
    "OBJECTS_PER_PAGE": 25,
    "USE_SCHEMA_EDITOR": True,
<<<<<<< HEAD
    "SHOW_OBJECT_ID_IN_TITLE": True,
    "SHOW_OBJECT_TITLE": False,
=======
    "SHOW_OBJECT_TITLE": None,
>>>>>>> f8cf420d
    "USE_ADMIN_PERMISSIONS": False,
    "SHOW_INVITATION_LOG": False,
    "INSTRUMENT_LOG_ORDER_ASCENDING": True,
    "INSTRUMENT_LOG_ORDER_ATTRIBUTE": "datetime",
    "DATAVERSE_API_TOKEN": "",
    "AUTO_LC": True,
    "TIMEZONE": "UTC",
    "AUTO_TZ": True,
    "LOCALE": "en"
}


def get_user_settings(user_id: int) -> typing.Dict[str, typing.Any]:
    """
    Get the settings for a user.

    This function will amend the user's settings with the default settings,
    so that code can rely on settings being available.

    :param user_id: the ID of an existing user
    :return: the settings data
    :raise errors.UserDoesNotExistError: if the user does not exist
    """
    # ensure the user exists
    get_user(user_id)
    verified_data = copy.deepcopy(DEFAULT_SETTINGS)
    settings = Settings.query.filter_by(user_id=user_id).first()
    if settings is not None:
        verified_data.update(_verify_settings(settings.data))
    return verified_data


def set_user_settings(user_id: int, data: typing.Dict[str, typing.Any]) -> None:
    """
    Set new settings for a user.

    This function will keep a user's previous settings if not overwritten.

    :param user_id: the ID of an existing user
    :param data: the settings data
    :raise errors.UserDoesNotExistError: if the user does not exist
    """
    # ensure the user exists
    get_user(user_id)
    settings = Settings.query.filter_by(user_id=user_id).first()
    if settings is None:
        verified_data = {}
        settings = Settings(user_id, {})
    else:
        verified_data = _verify_settings(settings.data)
    verified_data.update(_verify_settings(data))
    settings.data = verified_data
    db.session.add(settings)
    db.session.commit()


def _verify_setting(key: str, value: typing.Any) -> bool:
    """
    Verify the value of an individual setting.

    :param key: the name of the setting
    :param value: the value of the setting
    :return: True, if the value is valid, False otherwise
    """
    if key not in DEFAULT_SETTINGS:
        return False
    default_value = DEFAULT_SETTINGS[key]
    if default_value is not None:
        if value is None:
            # settings that accept None must be listed here
            return key in {'OBJECTS_PER_PAGE'}
        return isinstance(value, type(default_value))
    # custom data type verification can be included here
    if key == 'SHOW_OBJECT_TITLE':
        return value is None or isinstance(value, bool)
    return False


def _verify_settings(data: typing.Dict[str, typing.Any]) -> typing.Dict[str, typing.Any]:
    """
    Verify a dictionary of settings.

    :param data: the unverified settings data
    :return: the verified settings data, omitting any invalid settings
    """
    verified_data = {}
    for key, value in data.items():
        if _verify_setting(key, value):
            verified_data[key] = copy.deepcopy(value)
    return verified_data<|MERGE_RESOLUTION|>--- conflicted
+++ resolved
@@ -24,12 +24,8 @@
 DEFAULT_SETTINGS = {
     "OBJECTS_PER_PAGE": 25,
     "USE_SCHEMA_EDITOR": True,
-<<<<<<< HEAD
     "SHOW_OBJECT_ID_IN_TITLE": True,
-    "SHOW_OBJECT_TITLE": False,
-=======
     "SHOW_OBJECT_TITLE": None,
->>>>>>> f8cf420d
     "USE_ADMIN_PERMISSIONS": False,
     "SHOW_INVITATION_LOG": False,
     "INSTRUMENT_LOG_ORDER_ASCENDING": True,
