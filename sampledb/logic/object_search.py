# coding: utf-8
"""

"""

import json
import typing
<<<<<<< HEAD
import datetime
from sqlalchemy import String, and_, or_
=======
from sqlalchemy import String, Float, and_, or_
>>>>>>> cc4f1fa5
from sqlalchemy.sql.schema import Column
from sqlalchemy.sql.elements import BinaryExpression
from sqlalchemy.sql.expression import select, exists
from typing import Any
from . import where_filters
from . import datatypes
from . import node
from .. import db
import sqlalchemy.dialects.postgresql as postgresql


<<<<<<< HEAD
def trans(data, tree, get_quantity, get_wherefilter):
=======
def transform_tree(data, tree, get_quantity, get_wherefilter):
>>>>>>> cc4f1fa5
    """converts tree by Post-Order pass in the type of data,
    which is set through get_wherefilter"""
    if tree.left is None:
        return unary_transformation(data, tree.operator)
    else:
        left_operand = transform_tree(data, tree.left, unary_transformation, binary_transformation)
        right_operand = transform_tree(data, tree.right, unary_transformation, binary_transformation)
        return get_wherefilter(left_operand, right_operand, tree.operator)

def validate(date_text):
    try:
        datetime.datetime.strptime(date_text, '%Y-%m-%d')

        return True
    except ValueError:
        return False

<<<<<<< HEAD
def get_quantity(data: Column, cond: str) -> typing.Union[datatypes.Quantity, datatypes.DateTime, BinaryExpression]:
=======
def unary_transformation(data: Column, operand: str) -> typing.Tuple[typing.Union[datatypes.Quantity, BinaryExpression], typing.Optional[typing.Callable]]:
>>>>>>> cc4f1fa5
    """gets treeelement, creates quantity"""

    # Try parsing cond as quantity or date
    if validate(cond):
        cond = datetime.datetime.strptime(cond, '%Y-%m-%d')
        date = datatypes.DateTime(cond)
        return date

    had_decimal_point = False
<<<<<<< HEAD
    len_magnitude = 0
    for index, character in enumerate(cond):
=======
    for index, character in enumerate(operand):
>>>>>>> cc4f1fa5
        if not character.isdigit():
            if not had_decimal_point and character == ".":
                had_decimal_point = True
            else:
                len_magnitude = index
                break
<<<<<<< HEAD
        else:
            len_magnitude = len(cond)
=======
    else:
        len_magnitude = len(operand)
>>>>>>> cc4f1fa5
    if len_magnitude > 0:
        magnitude = float(operand[:len_magnitude])
        units = operand[len_magnitude:]
        if not units:
            units = None
        quantity = datatypes.Quantity(magnitude, units)
        return quantity, None

    # Try parsing cond as attribute
    attributes = operand.split('.')
    for attribute in attributes:
        if not all(character.isalnum() or character in '_?' for character in attribute):
            # TODO: better error
            raise ValueError("Invalid attribute name")
        if '?' in attribute and attribute != '?':
            raise ValueError("Array index placeholder must stand alone")
    # covert any numeric arguments to integers (array indices)
    for i, attribute in enumerate(attributes):
        try:
            attributes[i] = int(attribute)
        except ValueError:
            pass
    if '?' in attributes:
        if attributes.count('?') > 1:
            raise ValueError("Only one array index placeholder is supported")
        array_placeholder_index = attributes.index('?')
        # no danger of SQL injection as attributes may only consist of
        # characters and underscores at this point
        jsonb_selector = '\'' + '\' -> \''.join(attributes[:array_placeholder_index]) + '\''
        array_items = select(columns=[db.text('value FROM jsonb_array_elements_text(data -> {})'.format(jsonb_selector))])
        db_obj = db.literal_column('value').cast(postgresql.JSONB)
        for attribute in attributes[array_placeholder_index+1:]:
            db_obj = db_obj[attribute]
        return db_obj, lambda filter: db.Query(db.literal(True)).select_entity_from(array_items).filter(filter).exists()
    return data[attributes], None


def binary_transformation(rg1, rg2, operator) -> Any:
    """returns a filter_func"""
<<<<<<< HEAD

    rg2_is_date = False
    if isinstance(rg2, datatypes.DateTime):
        rg2_is_date = True

    if operator == "&&":
        return and_(rg1, rg2)
    if operator == "||":
        return or_(rg1, rg2)
    if operator == "==":
        if rg2_is_date:
            return where_filters.datetime_equals(rg1, rg2)
        else:
            return where_filters.quantity_equals(rg1, rg2)
    if operator == ">":
        if rg2_is_date:
            return where_filters.datetime_greater_than(rg1, rg2)
        else:
            return where_filters.quantity_greater_than(rg1, rg2)
    if operator == "<":
        if rg2_is_date:
            return where_filters.datetime_less_than(rg1, rg2)
        else:
            return where_filters.quantity_less_than(rg1, rg2)
    if operator == ">=":
        if rg2_is_date:
            return where_filters.datetime_greater_than_equals(rg1, rg2)
        else:
            return where_filters.quantity_greater_than_equals(rg1, rg2)
    if operator == "<=":
        if rg2_is_date:
            return where_filters.datetime_less_than_equals(rg1, rg2)
        else:
            return where_filters.quantity_less_than_equals(rg1, rg2)
=======
    outer_filter = lambda filter: filter
    if rg1[1] and rg2[1]:
        raise ValueError("Only one outer filter is supported")
    if rg1[1]:
        outer_filter = rg1[1]
    if rg2[1]:
        outer_filter = rg2[1]
    if (operator == "&&"):
        return and_(rg1[0], rg2[0])
    if (operator == "||"):
        return or_(rg1[0], rg2[0])
    if (operator == "=="):
        return outer_filter(where_filters.quantity_equals(rg1[0], rg2[0]))
    if (operator == ">"):
        return outer_filter(where_filters.quantity_greater_than(rg1[0], rg2[0]))
    if (operator == "<"):
        return outer_filter(where_filters.quantity_less_than(rg1[0], rg2[0]))
    if (operator == ">="):
        return outer_filter(where_filters.quantity_greater_than_equals(rg1[0], rg2[0]))
    if (operator == "<="):
        return outer_filter(where_filters.quantity_less_than_equals(rg1[0], rg2[0]))
>>>>>>> cc4f1fa5


def generate_filter_func(query_string: str, use_advanced_search: bool) -> typing.Callable:
    """
    Generates a filter function for use with SQLAlchemy and the JSONB data
    attribute in the object tables.

    The generated filter functions can be used for objects.get_objects()

    :param query_string: the query string
    :param use_advanced_search: whether to use simple text search (False) or advanced search (True)
    :return: filter func
    """
    if query_string:
        if use_advanced_search:
            # Advanced search using parser and where_filters
            def filter_func(data, query_string=query_string):
                """ Filter objects based on search query string """
                query_string = node.replace(query_string)
                binary_tree = node.parsing_in_tree(query_string)
                return transform_tree(data, binary_tree, unary_transformation, binary_transformation)
        else:
            # Simple search in values
            def filter_func(data, query_string=query_string):
                """ Filter objects based on search query string """
                # The query string is converted to json to escape quotes, backslashes, etc
                query_string = json.dumps(query_string)[1:-1]
                return data.cast(String).like('%: "%'+query_string+'%"%')
    else:
        def filter_func(data):
            """ Return all objects"""
            return True
    return filter_func
<|MERGE_RESOLUTION|>--- conflicted
+++ resolved
@@ -1,16 +1,10 @@
 # coding: utf-8
-"""
-
-"""
 
 import json
 import typing
-<<<<<<< HEAD
 import datetime
 from sqlalchemy import String, and_, or_
-=======
 from sqlalchemy import String, Float, and_, or_
->>>>>>> cc4f1fa5
 from sqlalchemy.sql.schema import Column
 from sqlalchemy.sql.elements import BinaryExpression
 from sqlalchemy.sql.expression import select, exists
@@ -22,19 +16,14 @@
 import sqlalchemy.dialects.postgresql as postgresql
 
 
-<<<<<<< HEAD
-def trans(data, tree, get_quantity, get_wherefilter):
-=======
-def transform_tree(data, tree, get_quantity, get_wherefilter):
->>>>>>> cc4f1fa5
-    """converts tree by Post-Order pass in the type of data,
-    which is set through get_wherefilter"""
+def transform_tree(data, tree, unary_transformation, binary_transformation):
+
     if tree.left is None:
         return unary_transformation(data, tree.operator)
     else:
         left_operand = transform_tree(data, tree.left, unary_transformation, binary_transformation)
         right_operand = transform_tree(data, tree.right, unary_transformation, binary_transformation)
-        return get_wherefilter(left_operand, right_operand, tree.operator)
+        return binary_transformation(left_operand, right_operand, tree.operator)
 
 def validate(date_text):
     try:
@@ -44,39 +33,27 @@
     except ValueError:
         return False
 
-<<<<<<< HEAD
-def get_quantity(data: Column, cond: str) -> typing.Union[datatypes.Quantity, datatypes.DateTime, BinaryExpression]:
-=======
+
 def unary_transformation(data: Column, operand: str) -> typing.Tuple[typing.Union[datatypes.Quantity, BinaryExpression], typing.Optional[typing.Callable]]:
->>>>>>> cc4f1fa5
-    """gets treeelement, creates quantity"""
+    """gets treeelement, creates quantity or date"""
 
-    # Try parsing cond as quantity or date
-    if validate(cond):
-        cond = datetime.datetime.strptime(cond, '%Y-%m-%d')
-        date = datatypes.DateTime(cond)
-        return date
+    if validate(operand):
+        operand = datetime.datetime.strptime(operand, '%Y-%m-%d')
+        date = datatypes.DateTime(operand)
+        return date, None
 
     had_decimal_point = False
-<<<<<<< HEAD
     len_magnitude = 0
-    for index, character in enumerate(cond):
-=======
+
     for index, character in enumerate(operand):
->>>>>>> cc4f1fa5
         if not character.isdigit():
             if not had_decimal_point and character == ".":
                 had_decimal_point = True
             else:
                 len_magnitude = index
                 break
-<<<<<<< HEAD
-        else:
-            len_magnitude = len(cond)
-=======
     else:
         len_magnitude = len(operand)
->>>>>>> cc4f1fa5
     if len_magnitude > 0:
         magnitude = float(operand[:len_magnitude])
         units = operand[len_magnitude:]
@@ -114,44 +91,9 @@
     return data[attributes], None
 
 
-def binary_transformation(rg1, rg2, operator) -> Any:
+def binary_transformation(rg1, rg2, operator) -> (Any,Any):
     """returns a filter_func"""
-<<<<<<< HEAD
 
-    rg2_is_date = False
-    if isinstance(rg2, datatypes.DateTime):
-        rg2_is_date = True
-
-    if operator == "&&":
-        return and_(rg1, rg2)
-    if operator == "||":
-        return or_(rg1, rg2)
-    if operator == "==":
-        if rg2_is_date:
-            return where_filters.datetime_equals(rg1, rg2)
-        else:
-            return where_filters.quantity_equals(rg1, rg2)
-    if operator == ">":
-        if rg2_is_date:
-            return where_filters.datetime_greater_than(rg1, rg2)
-        else:
-            return where_filters.quantity_greater_than(rg1, rg2)
-    if operator == "<":
-        if rg2_is_date:
-            return where_filters.datetime_less_than(rg1, rg2)
-        else:
-            return where_filters.quantity_less_than(rg1, rg2)
-    if operator == ">=":
-        if rg2_is_date:
-            return where_filters.datetime_greater_than_equals(rg1, rg2)
-        else:
-            return where_filters.quantity_greater_than_equals(rg1, rg2)
-    if operator == "<=":
-        if rg2_is_date:
-            return where_filters.datetime_less_than_equals(rg1, rg2)
-        else:
-            return where_filters.quantity_less_than_equals(rg1, rg2)
-=======
     outer_filter = lambda filter: filter
     if rg1[1] and rg2[1]:
         raise ValueError("Only one outer filter is supported")
@@ -159,21 +101,38 @@
         outer_filter = rg1[1]
     if rg2[1]:
         outer_filter = rg2[1]
+    rg2_is_date = False
+    if isinstance(rg2[0], datatypes.DateTime):
+        rg2_is_date = True
     if (operator == "&&"):
-        return and_(rg1[0], rg2[0])
+        return outer_filter(and_(rg1[0], rg2[0])),None
     if (operator == "||"):
-        return or_(rg1[0], rg2[0])
+        return outer_filter(or_(rg1[0], rg2[0])),None
     if (operator == "=="):
-        return outer_filter(where_filters.quantity_equals(rg1[0], rg2[0]))
+        if rg2_is_date:
+            return outer_filter(where_filters.datetime_equals(rg1[0], rg2[0])),None
+        else:
+            return outer_filter(where_filters.quantity_equals(rg1[0], rg2[0])),None
     if (operator == ">"):
-        return outer_filter(where_filters.quantity_greater_than(rg1[0], rg2[0]))
+        if rg2_is_date:
+            return outer_filter(where_filters.datetime_greater_than(rg1[0], rg2[0])),None
+        else:
+            return outer_filter(where_filters.quantity_greater_than(rg1[0], rg2[0])),None
     if (operator == "<"):
-        return outer_filter(where_filters.quantity_less_than(rg1[0], rg2[0]))
+        if rg2_is_date:
+            return outer_filter(where_filters.datetime_less_than(rg1[0], rg2[0])),None
+        else:
+            return outer_filter(where_filters.quantity_less_than(rg1[0], rg2[0])),None
     if (operator == ">="):
-        return outer_filter(where_filters.quantity_greater_than_equals(rg1[0], rg2[0]))
+        if rg2_is_date:
+            return outer_filter(where_filters.datetime_greater_than_equals(rg1[0], rg2[0])),None
+        else:
+            return outer_filter(where_filters.quantity_greater_than_equals(rg1[0], rg2[0])),None
     if (operator == "<="):
-        return outer_filter(where_filters.quantity_less_than_equals(rg1[0], rg2[0]))
->>>>>>> cc4f1fa5
+        if rg2_is_date:
+            return outer_filter(where_filters.datetime_less_than_equals(rg1[0], rg2[0])),None
+        else:
+            return outer_filter(where_filters.quantity_less_than_equals(rg1[0], rg2[0])),None
 
 
 def generate_filter_func(query_string: str, use_advanced_search: bool) -> typing.Callable:
@@ -194,7 +153,7 @@
                 """ Filter objects based on search query string """
                 query_string = node.replace(query_string)
                 binary_tree = node.parsing_in_tree(query_string)
-                return transform_tree(data, binary_tree, unary_transformation, binary_transformation)
+                return transform_tree(data, binary_tree, unary_transformation, binary_transformation)[0]
         else:
             # Simple search in values
             def filter_func(data, query_string=query_string):
@@ -206,4 +165,4 @@
         def filter_func(data):
             """ Return all objects"""
             return True
-    return filter_func
+    return filter_func