--- conflicted
+++ resolved
@@ -16,7 +16,7 @@
 import sqlalchemy.dialects.postgresql as postgresql
 
 
-<<<<<<< HEAD
+
 from typing import List, Tuple, Optional
 
 
@@ -458,12 +458,10 @@
 operator_handlers[(datatypes.Text, datatypes.Quantity, "[]")] = handle_text_expression_contains
 
 
-def transform_tree(data, tree: Node, unary_transformation: typing.Callable, binary_transformation: typing.Callable):
-
-
-=======
-def transform_tree(data, tree, unary_transformation, binary_transformation, *args, **kwargs):
->>>>>>> 159c18fe
+
+
+def transform_tree(data, tree: Node, unary_transformation: typing.Callable, binary_transformation: typing.Callable, *args, **kwargs):
+
     if tree.left is None:
         return unary_transformation(data, tree.operator, *args, **kwargs)
     else:
@@ -549,11 +547,9 @@
     return data[attributes], None
 
 
-<<<<<<< HEAD
-def binary_transformation(left_operand_and_filter: typing.Tuple[Any, Any], right_operand_and_filter: typing.Tuple[Any, Any], operator: str) -> (Any, typing.Optional[typing.Callable]):
-=======
-def binary_transformation(left_operand_and_filter, right_operand_and_filter, operator: typing.Text, search_notes: typing.List[typing.Tuple[typing.Text, typing.Text]]) -> (Any, typing.Optional[typing.Callable]):
->>>>>>> 159c18fe
+
+
+def binary_transformation(left_operand_and_filter: typing.Tuple[Any, Any], right_operand_and_filter: typing.Tuple[Any, Any], operator: typing.Text, search_notes: typing.List[typing.Tuple[typing.Text, typing.Text]]) -> (Any, typing.Optional[typing.Callable]):
     """returns a filter_func"""
 
     left_operand, left_outer_filter = left_operand_and_filter
@@ -621,123 +617,12 @@
     else:
         right_operand_is_expression = True
 
-<<<<<<< HEAD
+
     if (left_operand_type, right_operand_type, operator) in operator_handlers:
         return operator_handlers[(left_operand_type, right_operand_type, operator)](left_operand, right_operand, outer_filter)
-=======
-    if operator == "&&":
-        if left_operand_is_expression and right_operand_is_expression:
-            return outer_filter(and_(left_operand, right_operand)), None
-        elif left_operand_is_boolean and right_operand_is_expression:
-            if left_operand.value:
-                return outer_filter(right_operand), None
-            else:
-                return outer_filter(false()), None
-        elif left_operand_is_expression and right_operand_is_boolean:
-            if right_operand.value:
-                return outer_filter(left_operand), None
-            else:
-                return outer_filter(false()), None
-        elif left_operand_is_boolean and right_operand_is_boolean:
-            if left_operand == right_operand:
-                return outer_filter(true()), None
-            else:
-                return outer_filter(false()), None
-        elif left_operand_is_attribute and right_operand_is_expression:
-            return outer_filter(and_(where_filters.boolean_true(left_operand), right_operand)), None
-        elif left_operand_is_expression and right_operand_is_attribute:
-            return outer_filter(and_(left_operand, where_filters.boolean_true(right_operand))), None
-        elif left_operand_is_attribute and right_operand_is_boolean:
-            if right_operand.value:
-                return outer_filter(where_filters.boolean_true(left_operand)), None
-            else:
-                return outer_filter(false()), None
-        elif left_operand_is_boolean and right_operand_is_attribute:
-            if left_operand.value:
-                return outer_filter(where_filters.boolean_true(right_operand)), None
-            else:
-                return outer_filter(false()), None
-        elif left_operand_is_attribute and right_operand_is_attribute:
-            return outer_filter(and_(where_filters.boolean_true(left_operand), where_filters.boolean_true(right_operand))), None
-        else:
-            # TODO: better message
-            search_notes.append(('error', 'Invalid operands for &&'))
-            return outer_filter(false()), None
-    if operator == "||":
-        return outer_filter(or_(left_operand, right_operand)), None
-    if operator == "==" or operator == '=':
-        if left_operand_is_boolean or right_operand_is_boolean:
-            if left_operand_is_boolean and right_operand_is_boolean:
-                if left_operand == right_operand:
-                    return outer_filter(true()), None
-                else:
-                    return outer_filter(false()), None
-            elif left_operand_is_attribute and right_operand_is_boolean:
-                return outer_filter(where_filters.boolean_equals(left_operand, right_operand)), None
-            elif left_operand_is_boolean and right_operand_is_attribute:
-                return outer_filter(where_filters.boolean_equals(right_operand, left_operand)), None
-            else:
-                # TODO: print warning for user
-                return outer_filter(false()), None
-        if left_operand_is_date or right_operand_is_date:
-            if left_operand_is_date and right_operand_is_date:
-                return left_operand == right_operand
-            elif left_operand_is_attribute and right_operand_is_date:
-                return outer_filter(where_filters.datetime_equals(left_operand, right_operand)), None
-            elif left_operand_is_date and right_operand_is_attribute:
-                return outer_filter(where_filters.datetime_equals(right_operand, left_operand)), None
-            else:
-                # TODO: print warning for user
-                return outer_filter(false()), None
-        if left_operand_is_quantity or right_operand_is_quantity:
-            if left_operand_is_quantity and right_operand_is_quantity:
-                return left_operand == right_operand
-            elif left_operand_is_attribute and right_operand_is_quantity:
-                return outer_filter(where_filters.quantity_equals(left_operand, right_operand)), None
-            elif left_operand_is_quantity and right_operand_is_attribute:
-                return outer_filter(where_filters.quantity_equals(right_operand, left_operand)), None
-            else:
-                # TODO: print warning for user
-                return outer_filter(false()), None
-        if left_operand_is_text or right_operand_is_text:
-            if left_operand_is_text and right_operand_is_text:
-                return left_operand == right_operand
-            elif left_operand_is_attribute and right_operand_is_text:
-                return outer_filter(where_filters.text_equals(left_operand, right_operand)), None
-            elif left_operand_is_text and right_operand_is_attribute:
-                return outer_filter(where_filters.text_equals(right_operand, left_operand)), None
-            else:
-                # TODO: print warning for user
-                return outer_filter(false()), None
-        if left_operand_is_attribute and right_operand_is_attribute:
-            return left_operand == right_operand, None
-        if left_operand_is_expression and right_operand_is_expression:
-            return left_operand == right_operand, None
-        # TODO: print warning for user
-        return outer_filter(false()), None
-    if operator == ">":
-        if right_operand_is_date:
-            return outer_filter(where_filters.datetime_greater_than(left_operand, right_operand)), None
-        else:
-            return outer_filter(where_filters.quantity_greater_than(left_operand, right_operand)), None
-    if operator == "<":
-        if right_operand_is_date:
-            return outer_filter(where_filters.datetime_less_than(left_operand, right_operand)), None
-        else:
-            return outer_filter(where_filters.quantity_less_than(left_operand, right_operand)), None
-    if operator == ">=":
-        if right_operand_is_date:
-            return outer_filter(where_filters.datetime_greater_than_equals(left_operand, right_operand)), None
-        else:
-            return outer_filter(where_filters.quantity_greater_than_equals(left_operand, right_operand)), None
-    if operator == "<=":
-        if right_operand_is_date:
-            return outer_filter(where_filters.datetime_less_than_equals(left_operand, right_operand)), None
-        else:
-            return outer_filter(where_filters.quantity_less_than_equals(left_operand, right_operand)), None
-
-    return False
->>>>>>> 159c18fe
+    else:
+        return False
+
 
 
 def generate_filter_func(query_string: str, use_advanced_search: bool) -> typing.Callable:
@@ -756,13 +641,9 @@
             # Advanced search using parser and where_filters
             def filter_func(data, search_notes, query_string=query_string):
                 """ Filter objects based on search query string """
-<<<<<<< HEAD
+
                 query_string = replace(query_string)
                 binary_tree = parsing_in_tree(query_string)
-                return transform_tree(data, binary_tree, unary_transformation, binary_transformation)[0]
-=======
-                query_string = node.replace(query_string)
-                binary_tree = node.parsing_in_tree(query_string)
                 filter_func, outer_filter = transform_tree(data, binary_tree, unary_transformation, binary_transformation, search_notes)
                 if outer_filter:
                     filter_func = outer_filter(filter_func)
@@ -770,7 +651,6 @@
                 if isinstance(filter_func, BinaryExpression):
                     filter_func = where_filters.boolean_true(filter_func)
                 return filter_func
->>>>>>> 159c18fe
         else:
             # Simple search in values
             def filter_func(data, search_notes, query_string=query_string):
