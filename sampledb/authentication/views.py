import bcrypt
import flask
import flask_login
import flask_mail

from . import logic
from .ldap import validate_user, get_user_info
from .models import AuthenticationType, Authentication, UserType, User
from .forms import RegisterForm, NewUserForm, ChangeUserForm, LoginForm, AuthenticationForm
from .. import mail, db, login_manager
from ..security_tokens import generate_token, verify_token

authentication = flask.Blueprint('authentication', __name__, template_folder='templates')
login_manager.login_view = 'authentication.login'



@login_manager.user_loader
def load_user(user_id):
    try:
        user_id = int(user_id)
    except ValueError:
        return None
    return User.query.get(user_id)


@authentication.route('/logout')
@flask_login.login_required
def logout():
    flask_login.logout_user()
    return flask.redirect(flask.url_for('main.index'))


@authentication.route('/login', methods=['GET', 'POST'])
def login():
    form = LoginForm
    if flask_login.current_user.is_authenticated:
        flask.flash('you are already logged in', 'danger')
        return flask.redirect(flask.url_for('main.index'))
    if flask.request.method == 'POST':
        login = flask.request.form['username']
        password = flask.request.form['password']
<<<<<<< HEAD
        # filter email + password or username + password or username (ldap)
        authentication_methods = Authentication.query.filter(
            db.or_(
                db.and_(Authentication.login['login'].astext == login, Authentication.type == AuthenticationType.EMAIL),
                db.and_(Authentication.login['login'].astext == login, Authentication.type == AuthenticationType.LDAP),
                db.and_(Authentication.login['login'].astext == login, Authentication.type == AuthenticationType.OTHER)
            )
        ).all()

        result = False
        for authentication_method in authentication_methods:
            # authentificaton method in db is ldap
            if authentication_method.type == AuthenticationType.LDAP:
                result = validate_user(login, password)
            else:
                result = utils.validate_user_db(login, password)
            if result:
                user = authentication_method.user
                flask_login.login_user(user)
                break


        # no authentificaton method in db
        if not authentication_methods:
            if '@' not in login:
                # try to authenticate against ldap, if login is no email
                result = validate_user(login, password)
                if not result:
                    flask.flash('authentication failed.', 'danger')
                    return flask.render_template('index_old.html')
                    # if authenticate with ldap insert to db
                else:
                    newuser = get_user_info(login)
                    # TODO: mehrer user können gleiche mail haben, aber nur einen login
                    # ein user kann mehrere logins haben (experiment-account, normaler account z.B. henkel und lido)
                    # look , if user in usertable without authentication method or other authentication method
                    erg = User.query.filter_by(name=str(newuser.name), email=str(newuser.email)).first()
                    # if not, add user to table
                    if erg is None:
                        u = User(str(newuser.name), str(newuser.email), newuser.type)
                        db.session.add(u)
                        db.session.commit()
                    # add authenticate method to table for user (old or new)
                    user = User.query.filter_by(name=str(newuser.name), email=str(newuser.email)).first()
                    if user is not None:
                        log = {'login': login}
                        confirmed = True
                        authenticate = Authentication(log, AuthenticationType.LDAP, confirmed, user.id)
                        db.session.add(authenticate)
                        db.session.commit()
                        flask_login.login_user(user)
                    else:
                        flask.flash('database error')
            else:
                print('invalid user or password')
                return flask.render_template('login.html')
        # TODO: ???
        # if result, user is authenticated
=======
        result = logic.login(login,password)
        print('result', result)
>>>>>>> 707a50e0
        if not result:
            flask.abort(401)
        else:
            flask.flash('login is successfully')
            return flask.redirect(flask.url_for('main.index'))

    return flask.render_template('login.html',form=form)


@authentication.route('/invite_user', methods=['POST'])
def invite():
    email = flask.request.form['mail']
    token = generate_token(email, salt='invitation', secret_key=flask.current_app.config['SECRET_KEY'])
    subject = "Please confirm your email"
    confirm_url = flask.url_for(".confirm_email", token=token, _external=True)
    html = flask.render_template('activate.html', confirm_url=confirm_url)
    mail.send(flask_mail.Message(
        subject,
        sender=flask.current_app.config['MAIL_SENDER'],
        recipients=[email],
        html=html
    ))
    return flask.redirect(flask.url_for('main.index'))


@authentication.route('/confirm/<token>', methods=['GET', 'POST'])
def confirm_email(token):
    email = verify_token(token, salt='invitation', secret_key=flask.current_app.config['SECRET_KEY'])
    if email is None:
<<<<<<< HEAD
        # TODO: Why flash?
        flask.flash('The registration link has expired.', 'danger')
        return flask.render_template('index_old.html')
=======
        return flask.abort(404)
>>>>>>> 707a50e0
    form = RegisterForm()
    if form.validate_on_submit():
        name = str(form.name.data)
        user = User(name, email, UserType.PERSON)
        # check, if user sent confirmation email and registered himself
        erg = User.query.filter_by(name=str(user.name).title(), email=str(user.email)).first()
        # no user with this name and contact email in db => add to db
        if erg is None:
            u = User(str(user.name).title(), user.email, user.type)
<<<<<<< HEAD
            result = utils.insert_user_and_authentication_method_to_db(u, form.password.data, email, AuthenticationType.EMAIL)
=======
            result = logic.insert_user_and_authentication_method_to_db(u, form.password.data, email,AuthenticationType.EMAIL)
>>>>>>> 707a50e0
            if not result:
                return flask.abort(400)
            else:
                flask.flash('registration successfully')
                return flask.redirect(flask.url_for('main.index'))
        else:
            flask.flash('user exists, please contact administrator')
            return flask.redirect(flask.url_for('main.index'))
    else:
        return flask.render_template('register.html', form=form)


@authentication.route('/confirm-email/<token>/<salt>', methods=['GET'])
def confirm_email_without_form(token, salt):
    data = verify_token(token, salt=salt, secret_key=flask.current_app.config['SECRET_KEY'])
    if data is None:
<<<<<<< HEAD
        # TODO: Why flash?
        flask.flash('The confirmation link has expired.', 'danger')
        return flask.render_template('index_old.html')
    else:
        if(len(data)!=2):
            flask.flash('Error in confirmation email.', 'danger')
            return flask.render_template('index_old.html')
=======
        return flask.abort(404)
    else:
        if(len(data)!=2):
            return flask.abort(400)
>>>>>>> 707a50e0
        email = data[0]
        id    = data[1]
        if(salt=='edit_profile'):
            user = User.query.get(id)
            user.email = email
            db.session.add(user)
        else:
            auth = Authentication.query.filter(Authentication.user_id == id,
                                               Authentication.login['login'].astext == email).first()
            auth.confirmed = True
            db.session.add(auth)
        db.session.commit()
        return flask.redirect(flask.url_for('main.index'))


@authentication.route('/add_user', methods=['GET', 'POST'])
def useradd():
   form = NewUserForm()
   if form.validate_on_submit():
       # check, if login already exists
       login = Authentication.query.filter(Authentication.login['login'].astext == form.login.data).first()
       if login is None:
           if(form.type.data=='O'):
               type = UserType.OTHER
           else:
               type = UserType.PERSON
           user = User(str(form.name.data).title(),str(form.email.data),type)
           if form.authentication_method.data == 'E':
               authentication_method = AuthenticationType.EMAIL
           else:
               authentication_method = AuthenticationType.OTHER
           result = logic.insert_user_and_authentication_method_to_db(user, form.password.data, form.login.data, authentication_method)

           if not result:
               return flask.abort(400)
       else:
           flask.flash('user exists, please contact administrator')
           return flask.redirect(flask.url_for('main.index'))
   return flask.render_template('user.html',form=form)


@authentication.route('/login/show_all', methods=['GET','POST'])
@flask_login.login_required
def show_login():
    user = flask_login.current_user
    authentication_methods = Authentication.query.filter(Authentication.user_id == user.id).all()
    return flask.render_template('authentications.html', user=user, authentications=authentication_methods)


@authentication.route('/authentication/<userid>/remove/<id>', methods=['GET', 'POST'])
@flask_login.login_required
def delete_login(userid,id):
    if flask_login.current_user.is_authenticated:
        user = flask_login.current_user
        if(str(user.id) == userid):
            authentication_methods = Authentication.query.filter(Authentication.user_id == user.id).count()
            if (authentication_methods <= 1):
                print('one authentication-method must exist, delete not possible')
                flask.flash('one authentication-method must exist, delete not possible')
                return flask.redirect(flask.url_for('main.index'))
            else:
                authentication_methods = Authentication.query.filter(Authentication.id == id).first()
                db.session.delete(authentication_methods)
                db.session.commit()
    return flask.redirect(flask.url_for('main.index'))

@authentication.route('/authentication/add/<userid>', methods=['GET', 'POST'])
@flask_login.login_required
def add_login(userid):
    user = flask_login.current_user
    if(str(user.id) == userid):
        form = AuthenticationForm()
        if form.validate_on_submit():
            # check, if login already exists
            login = Authentication.query.filter(Authentication.login['login'].astext == form.login.data, Authentication.user_id == userid).first()
            if login is None:
                pw_hash = bcrypt.hashpw(form.password.data.encode('utf-8'), bcrypt.gensalt()).decode('utf-8')
                log = {
                    'login': form.login.data,
                    'bcrypt_hash': pw_hash
                }
                if form.authentication_method.data == 'E':
                    authentication_method = AuthenticationType.EMAIL
                    #check if login looks like an email
                    if '@' not in form.login.data:
                        return flask.abort(400)
                    else:
                        # add authentication-method to db and send confirmation email
                        logic.add_authentication_to_db(log, authentication_method, False, user.id)

                        # send confirm link
                        logic.send_confirm_email(form.login.data, user.id, 'add_login')
                        return flask.redirect(flask.url_for('main.index'))

                else:
                    if form.authentication_method.data == 'O':
                        logic.add_authentication_to_db(log, AuthenticationType.OTHER, True, user.id)

                    else:
                        result = validate_user(form.login.data, form.password.data)
                        if(result):
                            logic.add_authentication_to_db(log, AuthenticationType.LDAP, True, user.id)
                        else:
                            return flask.abort(400)
            else:
                # authentication-method already exists
                return flask.abort(400)
        return flask.render_template('authentication_form.html', form=form)
    else:
        return flask.abort(400)

@authentication.route('/edit_profile', methods=['GET', 'POST'])
@flask_login.login_required
def editprofile():
    user = flask_login.current_user
    form = ChangeUserForm()
    if form.name.data is None:
        form.name.data = user.name
    if form.email.data is None:
        form.email.data = user.email
    if form.validate_on_submit():
        if (form.name.data != user.name):
            u = user
            u.name = str(form.name.data)
            db.session.add(u)
            db.session.commit()
        if(form.email.data != user.email):
            # send confirm link
            logic.send_confirm_email(form.email.data, user.id, 'edit_profile')
        return flask.redirect(flask.url_for('main.index'))
    return flask.render_template('edit_user.html', form=form)<|MERGE_RESOLUTION|>--- conflicted
+++ resolved
@@ -40,69 +40,8 @@
     if flask.request.method == 'POST':
         login = flask.request.form['username']
         password = flask.request.form['password']
-<<<<<<< HEAD
-        # filter email + password or username + password or username (ldap)
-        authentication_methods = Authentication.query.filter(
-            db.or_(
-                db.and_(Authentication.login['login'].astext == login, Authentication.type == AuthenticationType.EMAIL),
-                db.and_(Authentication.login['login'].astext == login, Authentication.type == AuthenticationType.LDAP),
-                db.and_(Authentication.login['login'].astext == login, Authentication.type == AuthenticationType.OTHER)
-            )
-        ).all()
-
-        result = False
-        for authentication_method in authentication_methods:
-            # authentificaton method in db is ldap
-            if authentication_method.type == AuthenticationType.LDAP:
-                result = validate_user(login, password)
-            else:
-                result = utils.validate_user_db(login, password)
-            if result:
-                user = authentication_method.user
-                flask_login.login_user(user)
-                break
-
-
-        # no authentificaton method in db
-        if not authentication_methods:
-            if '@' not in login:
-                # try to authenticate against ldap, if login is no email
-                result = validate_user(login, password)
-                if not result:
-                    flask.flash('authentication failed.', 'danger')
-                    return flask.render_template('index_old.html')
-                    # if authenticate with ldap insert to db
-                else:
-                    newuser = get_user_info(login)
-                    # TODO: mehrer user können gleiche mail haben, aber nur einen login
-                    # ein user kann mehrere logins haben (experiment-account, normaler account z.B. henkel und lido)
-                    # look , if user in usertable without authentication method or other authentication method
-                    erg = User.query.filter_by(name=str(newuser.name), email=str(newuser.email)).first()
-                    # if not, add user to table
-                    if erg is None:
-                        u = User(str(newuser.name), str(newuser.email), newuser.type)
-                        db.session.add(u)
-                        db.session.commit()
-                    # add authenticate method to table for user (old or new)
-                    user = User.query.filter_by(name=str(newuser.name), email=str(newuser.email)).first()
-                    if user is not None:
-                        log = {'login': login}
-                        confirmed = True
-                        authenticate = Authentication(log, AuthenticationType.LDAP, confirmed, user.id)
-                        db.session.add(authenticate)
-                        db.session.commit()
-                        flask_login.login_user(user)
-                    else:
-                        flask.flash('database error')
-            else:
-                print('invalid user or password')
-                return flask.render_template('login.html')
-        # TODO: ???
-        # if result, user is authenticated
-=======
         result = logic.login(login,password)
         print('result', result)
->>>>>>> 707a50e0
         if not result:
             flask.abort(401)
         else:
@@ -132,13 +71,7 @@
 def confirm_email(token):
     email = verify_token(token, salt='invitation', secret_key=flask.current_app.config['SECRET_KEY'])
     if email is None:
-<<<<<<< HEAD
-        # TODO: Why flash?
-        flask.flash('The registration link has expired.', 'danger')
-        return flask.render_template('index_old.html')
-=======
         return flask.abort(404)
->>>>>>> 707a50e0
     form = RegisterForm()
     if form.validate_on_submit():
         name = str(form.name.data)
@@ -148,11 +81,7 @@
         # no user with this name and contact email in db => add to db
         if erg is None:
             u = User(str(user.name).title(), user.email, user.type)
-<<<<<<< HEAD
-            result = utils.insert_user_and_authentication_method_to_db(u, form.password.data, email, AuthenticationType.EMAIL)
-=======
             result = logic.insert_user_and_authentication_method_to_db(u, form.password.data, email,AuthenticationType.EMAIL)
->>>>>>> 707a50e0
             if not result:
                 return flask.abort(400)
             else:
@@ -169,20 +98,13 @@
 def confirm_email_without_form(token, salt):
     data = verify_token(token, salt=salt, secret_key=flask.current_app.config['SECRET_KEY'])
     if data is None:
-<<<<<<< HEAD
-        # TODO: Why flash?
-        flask.flash('The confirmation link has expired.', 'danger')
-        return flask.render_template('index_old.html')
-    else:
         if(len(data)!=2):
             flask.flash('Error in confirmation email.', 'danger')
             return flask.render_template('index_old.html')
-=======
         return flask.abort(404)
     else:
         if(len(data)!=2):
             return flask.abort(400)
->>>>>>> 707a50e0
         email = data[0]
         id    = data[1]
         if(salt=='edit_profile'):
